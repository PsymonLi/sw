--- conflicted
+++ resolved
@@ -61,10 +61,7 @@
 
            req_spec.desc_valid_bit_upd           = self.desc_valid_bit_upd
            req_spec.desc_valid_bit_req           = self.desc_valid_bit_req
-<<<<<<< HEAD
-=======
            req_spec.redir_pipeline_lpbk_enable   = self.redir_pipeline_lpbk_enable
->>>>>>> 62a1b617
         return
 
     def ProcessHALResponse(self, req_spec, resp_spec):
@@ -90,10 +87,7 @@
 
             self.desc_valid_bit_upd           = resp_spec.spec.desc_valid_bit_upd
             self.desc_valid_bit_req           = resp_spec.spec.desc_valid_bit_req
-<<<<<<< HEAD
-=======
             self.redir_pipeline_lpbk_enable   = resp_spec.spec.redir_pipeline_lpbk_enable
->>>>>>> 62a1b617
 
         return
 
