# This file contains the list of DOL test modules.
modules:
    - module:
        name    : IN_ORDER_PKT_NOT_TO_SERQ_V4
        enable  : True
        package : test.tcp_tls_proxy
        module  : in_order
        spec    : one_pkt.testspec
        ignore  : False
        args    :
            maxflows: 1
        iterate :
            - flow: filter://type=IPV4

    - module:
        name    : IN_ORDER_FLOWS_NOT_TO_SERQ_V4
        enable  : True
        package : test.tcp_tls_proxy
        module  : in_order
        spec    : one_pkt.testspec
        ignore  : False
        args    :
            maxflows: 2
        iterate :
            - flow: filter://type=IPV4

    - module:
        name    : IN_ORDER_PKT_NOT_TO_SERQ_V6
        enable  : True
        package : test.tcp_tls_proxy
        module  : in_order
        spec    : one_pkt.testspec
        ignore  : False
        args    :
            maxflows: 1
        iterate :
            - flow: filter://type=IPV6

    - module:
        name    : IN_ORDER_FLOWS_NOT_TO_SERQ_V6
        enable  : True
        package : test.tcp_tls_proxy
        module  : in_order
        spec    : one_pkt.testspec
        ignore  : False
        args    :
            maxflows: 2
        iterate :
            - flow: filter://type=IPV6

    - module:
        name    : IN_ORDER_PKT_NOT_TO_SERQ_VXLAN
        enable  : True
        package : test.tcp_tls_proxy
        module  : in_order
        spec    : one_pkt_vxlan.testspec
        ignore  : False
        args    :
            maxflows: 1
        iterate :
            - flow: filter://type=IPV4

    - module:
        name    : IN_ORDER_FLOWS_NOT_TO_SERQ_VXLAN
        enable  : True
        package : test.tcp_tls_proxy
        module  : in_order
        spec    : one_pkt_vxlan.testspec
        ignore  : False
        args    :
            maxflows: 2
        iterate :
            - flow: filter://type=IPV4

    - module:
        name    : PKT_TO_SERQ_V4
        enable  : True
        package : test.tcp_tls_proxy
        module  : pkt_to_serq
        spec    : one_pkt.testspec 
        ignore  : False
        args    :
            maxflows: 1
        iterate :
            - flow: filter://type=IPV4

    - module:
        name    : FLOWS_TO_SERQ_V4
        enable  : True
        package : test.tcp_tls_proxy
        module  : pkt_to_serq
        spec    : one_pkt.testspec
        ignore  : False
        args    :
            maxflows: 2
        iterate :
            - flow: filter://type=IPV4

    - module:
        name    : PKT_TO_SERQ_V6
        enable  : True
        package : test.tcp_tls_proxy
        module  : pkt_to_serq
        spec    : one_pkt.testspec
        ignore  : False
        args    :
            maxflows: 1
        iterate :
            - flow: filter://type=IPV6

    - module:
        name    : MULTIPLE_PKTS_TO_SERQ
        enable  : True
        package : test.tcp_tls_proxy
        module  : multiple_pkts_to_serq
        spec    : multiple_pkts_to_serq.testspec
        ignore  : False
        args    :
            maxflows: 1
        iterate :
            - flow: filter://type=IPV4

    - module:
        name    : PKT_TO_SERQ_ATOMIC_STATS
        enable  : False
        package : test.tcp_tls_proxy
        module  : pkt_to_serq_atomic_stats
        spec    : one_pkt.testspec
        ignore  : False
        args    :
            maxflows: 1
        iterate :
            - flow: filter://type=IPV4

    - module:
        name    : PKT_TO_BRQ
        enable  : True
        package : test.tcp_tls_proxy
        module  : pkt_to_brq
        spec    : one_pkt.testspec
        ignore  : False
        args    :
            maxflows: 1
        iterate :
            - flow: filter://type=IPV4

    - module:
        name    : FLOWS_TO_BRQ
        enable  : True
        package : test.tcp_tls_proxy
        module  : pkt_to_brq
        spec    : one_pkt.testspec
        ignore  : False
        args    :
            maxflows: 2
        iterate :
            - flow: filter://type=IPV4

    - module:
        name    : PKT_TO_BSQ
        enable  : False
        package : test.tcp_tls_proxy
        module  : pkt_to_bsq
        spec    : one_pkt.testspec
        ignore  : True
        args    :
            maxflows: 1
        iterate :
            - flow: filter://type=IPV4

    - module:
        name    : PKT_TO_BSQ_DECRYPT
        enable  : False
        package : test.tcp_tls_proxy
        module  : pkt_to_bsq_decrypt
        spec    : one_pkt.testspec
        ignore  : True
        args    :
            flow: filter://type=IPV4,proto=TCP

    - module:
        name    : PROXY_UPLINK_TO_UPLINK_BYPASS_BARCO
        enable  : True
        package : test.tcp_tls_proxy
        module  : pkt_tcp_tx_to_p4_bypass_barco
        spec    : uplink_to_uplink.testspec
        ignore  : False
        args    :
            maxflows: 1
        iterate :
            - flow: filter://type=IPV4

    - module:
        name    : PROXY_UPLINK_TO_HOST_BYPASS_BARCO
        enable  : True
        package : test.tcp_tls_proxy
        module  : pkt_tcp_tx_to_p4_bypass_barco
        spec    : uplink_to_host.testspec
        ignore  : False
        args    :
            flow: filter://type=IPV4,proto=TCP

    - module:
        name    : PROXY_HOST_TO_UPLINK_BYPASS_BARCO
        enable  : True
        package : test.tcp_tls_proxy
        module  : pkt_tcp_tx_to_p4_bypass_barco
        spec    : host_to_uplink.testspec
        ignore  : False
        args    :
            flow: filter://type=IPV4,proto=TCP
    - module:
        name    : PKT_TO_SESQ
        enable  : True
        package : test.tcp_tls_proxy
        module  : pkt_to_sesq
        spec    : one_pkt.testspec
        ignore  : False
        args    :
            maxflows: 1
        iterate :
            - flow: filter://type=IPV4

    - module:
        name    : PKT_TO_ARQ
        enable  : True
        package : test.tcp_tls_proxy
        module  : pkt_to_arq
        spec    : pkt_to_arq.testspec
        ignore  : False
        iterate :
            - flow: filter://type=IPV4

    - module:
        name    : PKT_TO_ARQ_TO_UPLINK
        enable  : True
        package : test.tcp_tls_proxy
        module  : pkt_to_arq_to_uplink
        spec    : pkt_to_arq_to_uplink.testspec
        ignore  : False
        iterate :
            - flow: filter://type=IPV4

    - module:
        name    : SYN_ACK_TO_ARQ
        enable  : True
        package : test.tcp_tls_proxy
        module  : syn_ack_to_arq
        spec    : one_pkt.testspec
        ignore  : False
        args    :
            maxflows: 1
        iterate :
            - flow: filter://type=IPV4

    - module:
        name    : PKT_HFLOW_TO_NFLOW_PROXY_BYPASS_BARCO
        enable  : True
        package : test.tcp_tls_proxy
        module  : pkt_hflow_to_nflow_proxy_bypass_barco
        spec    : pkt_hflow_to_nflow_proxy_bypass_barco.testspec
        ignore  : False
        args    :
            maxflows: 1
        iterate :
            - flow: filter://type=IPV4

    - module:
        name    : PKT_TO_IPSECCBQ
        enable  : False
        package : test.ipsec-proxy
        module  : pkt_to_ipseccbq
        spec    : pkt_to_ipseccbq.testspec
        ignore  : True
        iterate :
            - flow: filter://type=IPV4,proto=TCP
 
    - module:
        name    : RDMA_TX_SEND_ONLY
        enable  : True
        package : test.rdma
        module  : req_tx_send_only
        spec    : req_tx_send_only.testspec
        ignore  : False
 
    - module:
        name    : RDMA_TX_SEND_ONLY_2SGES
        enable  : True
        package : test.rdma
        module  : req_tx_send_only_2sges
        spec    : req_tx_send_only_2sges.testspec
        ignore  : False
 
    - module:
        name    : RDMA_TX_SEND_FIRST_LAST
        enable  : True
        package : test.rdma
        module  : req_tx_send_first_last
        spec    : req_tx_send_first_last.testspec
        ignore  : False
 
    - module:
        name    : RDMA_TX_SEND_FIRST_LAST_2SGES
        enable  : True
        package : test.rdma
        module  : req_tx_send_first_last_2sges
        spec    : req_tx_send_first_last_2sges.testspec
        ignore  : False
 
    - module:
        name    : RDMA_TX_SEND_ONLY_IMM
        enable  : True
        package : test.rdma
        module  : req_tx_send_only_imm
        spec    : req_tx_send_only_imm.testspec
        ignore  : False
 
    - module:
        name    : RDMA_TX_WRITE_ONLY
        enable  : True
        package : test.rdma
        module  : req_tx_write_only
        spec    : req_tx_write_only.testspec
        ignore  : False
 
    - module:
        name    : RDMA_TX_WRITE_ONLY_IMM
        enable  : True
        package : test.rdma
        module  : req_tx_write_only_imm
        spec    : req_tx_write_only_imm.testspec
 
    - module:
        name    : RDMA_TX_SEND_FIRST_MID_LAST
        enable  : True
        package : test.rdma
        module  : req_tx_send_first_mid_last
        spec    : req_tx_send_first_mid_last.testspec
        ignore  : False
 
    - module:
        name    : RDMA_TX_SEND_FIRST_MID_LAST_2SGES
        enable  : True
        package : test.rdma
        module  : req_tx_send_first_mid_last_2sges
        spec    : req_tx_send_first_mid_last_2sges.testspec
        ignore  : False
 
    - module:
        name    : RDMA_TX_SEND_FIRST_MID_LAST_IMM
        enable  : True
        package : test.rdma
        module  : req_tx_send_first_mid_last_imm
        spec    : req_tx_send_first_mid_last_imm.testspec
        ignore  : False

    - module:
        name    : RDMA_RX_SEND_ONLY
        enable  : True
        package : test.rdma
        module  : resp_rx_send_only
        spec    : resp_rx_send_only.testspec
        ignore  : False
 
    - module:
        name    : RDMA_RX_SEND_ONLY_2SGES
        enable  : True
        package : test.rdma
        module  : resp_rx_send_only_2sges
        spec    : resp_rx_send_only_2sges.testspec
        ignore  : False
<<<<<<< HEAD
 
=======

    - module:
        name    : RDMA_RX_SEND_FIRST_LAST
        enable  : True
        package : test.rdma
        module  : resp_rx_send_first_last
        spec    : resp_rx_send_first_last.testspec
        ignore  : False

>>>>>>> 5da267a1
    #- module:
    #    name    : RDMA_RX_SEND_FIRST_LAST_PMTU_ERR
    #    enable  : True
    #    package : test.rdma
    #    module  : resp_rx_send_first_last_pmtu_err
    #    spec    : resp_rx_send_first_last_pmtu_err.testspec
    #    ignore  : False

    - module:
        name    : ACL_NONIP_SUP_REDIRECT
        enable  : True
        package : test.acl
        module  : acl
        spec    : acl_nonip_sup_redirect.testspec
        args    :
            maxflows: 1
        iterate:
            - id        : ACL_SMAC_ACTION_SUP_REDIRECT
            - id        : ACL_SMAC_ETYPE_ACTION_SUP_REDIRECT
            - id        : ACL_DMAC_ACTION_SUP_REDIRECT
            - id        : ACL_ETYPE_ACTION_SUP_REDIRECT

    - module:
        name    : ACL_NONIP_DROP
        enable  : True
        package : test.acl
        module  : acl
        spec    : acl_nonip_drop.testspec
        args    :
            maxflows: 1
        iterate:
            - id        : ACL_SMAC_DMAC_ETYPE_ACTION_DROP
            - id        : ACL_TENANT_ACTION_DROP
            - id        : ACL_SEGMENT_ACTION_DROP
              srcseg    : filter://native=False
            - id        : ACL_SEGMENT_ACTION_DROP
              srcseg    : filter://native=True
            - id        : ACL_DIF_ACTION_DROP
            - id        : ACL_SIF_ACTION_DROP

    - module:
        name    : ACL_NONIP_VXLAN_DROP
        enable  : True
        package : test.acl
        module  : acl
        spec    : acl_nonip_vxlan_drop.testspec
        args    : 
            maxflows: 1
        iterate:
            - id        : ACL_TENANT_ACTION_DROP
            - id        : ACL_VNID_ACTION_DROP
            - id        : ACL_DIF_ACTION_DROP
            - id        : ACL_SIF_ACTION_DROP

    - module:
        name    : ACL_NONIP_FLOW_MISS_DROP
        enable  : True
        package : test.acl
        module  : acl
        spec    : acl_nonip_flow_miss_drop.testspec
        args    :
            maxflows: 1
        iterate:
            - id        : ACL_SMAC_DMAC_ETYPE_FLOW_MISS_ACTION_DROP

    - module:
        name    : ACL_IP_SUP_REDIRECT
        enable  : True
        package : test.acl
        module  : acl
        spec    : acl_ip_sup_redirect.testspec
        args    :
            maxflows: 1
        iterate:
            - id        : ACL_IPV4_DIP_ACTION_SUP_REDIRECT
              flow      : filter://type=IPV4
            - id        : ACL_TCP_DPORT_ACTION_SUP_REDIRECT
              flow      : filter://type=IPV4,proto=TCP
            - id        : ACL_UDP_DPORT_ACTION_SUP_REDIRECT
              flow      : filter://type=IPV4,proto=UDP
            - id        : ACL_IPV6_DIP_ACTION_SUP_REDIRECT
              flow      : filter://type=IPV6
            - id        : ACL_TCP_DPORT_ACTION_SUP_REDIRECT
              flow      : filter://type=IPV6,proto=TCP
            - id        : ACL_UDP_DPORT_ACTION_SUP_REDIRECT
              flow      : filter://type=IPV6,proto=UDP

    - module:
        name    : ACL_IP_REDIRECT
        enable  : True
        package : test.acl
        module  : acl
        spec    : acl_ip_redirect.testspec
        args    :
            maxflows: 1
        iterate:
            - id        : ACL_DIF_ACTION_REDIRECT
              flow      : filter://type=IPV4
            - id        : ACL_DIF_ACTION_REDIRECT
              flow      : filter://type=IPV6

    - module:
        name    : ACL_IP_TUNNEL_UPLINK_REDIRECT
        enable  : True
        package : test.acl
        module  : acl
        spec    : acl_ip_tunnel_uplink_redirect.testspec
        args    :
            maxflows: 1
        iterate:
            - id        : ACL_DIF_ACTION_REDIRECT
              flow      : filter://type=IPV4
            - id        : ACL_DIF_ACTION_REDIRECT
              flow      : filter://type=IPV6

    - module:
        name    : ACL_IP_UPLINK_TUNNEL_REDIRECT
        enable  : True
        package : test.acl
        module  : acl
        spec    : acl_ip_uplink_tunnel_redirect.testspec
        args    :
            maxflows: 1
        iterate:
            - id        : ACL_DIF_ACTION_TUNNEL_REDIRECT
              flow      : filter://type=IPV4
            - id        : ACL_DIF_ACTION_TUNNEL_REDIRECT
              flow      : filter://type=IPV6

    - module:
        name    : ACL_IP_TUNNEL_REDIRECT
        enable  : True
        package : test.acl
        module  : acl
        spec    : acl_ip_tunnel_redirect.testspec
        args    :
            maxflows: 1
        iterate:
            - id        : ACL_DIF_ACTION_TUNNEL_REDIRECT
              flow      : filter://type=IPV4
            - id        : ACL_DIF_ACTION_TUNNEL_REDIRECT
              flow      : filter://type=IPV6

    - module:
        name    : ACL_IP_DROP
        enable  : True
        package : test.acl
        module  : acl
        spec    : acl_ip_drop.testspec
        args    :
            maxflows: 1
        iterate:
            # IPV4 specific cases
            - id        : ACL_IPV4_SIP_DIP_ACTION_DROP
              flow      : filter://type=IPV4
            - id        : ACL_IPV4_DIP_TCP_DPORT_ACTION_DROP
              flow      : filter://type=IPV4,proto=TCP
            - id        : ACL_IPV4_DIP_UDP_DPORT_ACTION_DROP
              flow      : filter://type=IPV4,proto=UDP
            - id        : ACL_IPV4_DIP_PREFIX_ACTION_DROP
              flow      : filter://type=IPV4
            - id        : ACL_IPV4_PROTO_ACTION_DROP
              flow      : filter://type=IPV4
#            - id       : ACL_IPV4_OPTIONS_ACTION_DROP
#              flow     : filter://type=IPV4
#           # IPV6 specific cases
            - id        : ACL_IPV6_SIP_DIP_ACTION_DROP
              flow      : filter://type=IPV6
            - id        : ACL_IPV6_DIP_TCP_DPORT_ACTION_DROP
              flow      : filter://type=IPV6,proto=TCP
            - id        : ACL_IPV6_DIP_UDP_DPORT_ACTION_DROP
              flow      : filter://type=IPV6,proto=UDP
            - id        : ACL_IPV6_DIP_PREFIX_ACTION_DROP
              flow      : filter://type=IPV6
            - id        : ACL_IPV6_PROTO_ACTION_DROP
              flow      : filter://type=IPV6
#            - id       : ACL_IPV6_OPTIONS_ACTION_DROP
#              flow     : filter://type=IPV6
#           # IPV4/V6 L4 based cases
            - id        : ACL_TCP_SPORT_ACTION_DROP
              flow      : filter://type=IPV4,proto=TCP
            - id        : ACL_TCP_DPORT_ACTION_DROP
              flow      : filter://type=IPV4,proto=TCP
#            - id       : ACL_TCP_OPTIONS_ACTION_DROP
#              flow     : filter://type=IPV4,proto=TCP
            - id        : ACL_TCP_FLAGS_ACTION_DROP
              flow      : filter://type=IPV4,proto=TCP
            - id        : ACL_UDP_SPORT_ACTION_DROP
              flow      : filter://type=IPV4,proto=UDP
            - id        : ACL_UDP_DPORT_ACTION_DROP
              flow      : filter://type=IPV4,proto=UDP
            - id        : ACL_TCP_SPORT_ACTION_DROP
              flow      : filter://type=IPV6,proto=TCP
            - id        : ACL_TCP_DPORT_ACTION_DROP
              flow      : filter://type=IPV6,proto=TCP
#            - id       : ACL_TCP_OPTIONS_ACTION_DROP
#              flow     : filter://type=IPV6,proto=TCP
            - id        : ACL_TCP_FLAGS_ACTION_DROP
              flow      : filter://type=IPV6,proto=TCP
            - id        : ACL_UDP_SPORT_ACTION_DROP
              flow      : filter://type=IPV6,proto=UDP
            - id        : ACL_UDP_DPORT_ACTION_DROP
              flow      : filter://type=IPV6,proto=UDP
            - id        : ACL_ICMP_ACTION_DROP
              flow      : filter://type=IPV4,proto=ICMP
            - id        : ACL_ICMPV6_ACTION_DROP
              flow      : filter://type=IPV6,proto=ICMPV6
#           # IPV4 segment,tenant etc cases
            - id        : ACL_TENANT_ACTION_DROP
            - id        : ACL_SEGMENT_ACTION_DROP
              flow      : filter://type=IPV4
              srcseg    : filter://native=False
            - id        : ACL_SEGMENT_ACTION_DROP
              flow      : filter://type=IPV4
              srcseg    : filter://native=True
            - id        : ACL_DIF_ACTION_DROP
              flow      : filter://type=IPV4
            - id        : ACL_SIF_ACTION_DROP
              flow      : filter://type=IPV4
#           # IPV6 segment,tenant etc cases
            - id        : ACL_TENANT_ACTION_DROP
            - id        : ACL_SEGMENT_ACTION_DROP
              flow      : filter://type=IPV6
              srcseg    : filter://native=False
            - id        : ACL_SEGMENT_ACTION_DROP
              flow      : filter://type=IPV6
              srcseg    : filter://native=True
            - id        : ACL_DIF_ACTION_DROP
              flow      : filter://type=IPV6
            - id        : ACL_SIF_ACTION_DROP
              flow      : filter://type=IPV6

    - module:
        name    : ACL_IP_VXLAN_DROP
        enable  : True
        package : test.acl
        module  : acl
        spec    : acl_ip_vxlan_drop.testspec
        args    : 
            maxflows: 1
        iterate:
#           # IPV4 segment,tenant etc cases
            - id        : ACL_TENANT_ACTION_DROP
            - id        : ACL_VNID_ACTION_DROP
              flow      : filter://type=IPV4
            - id        : ACL_DIF_ACTION_DROP
              flow      : filter://type=IPV4
            - id        : ACL_SIF_ACTION_DROP
              flow      : filter://type=IPV4
#           # IPV6 segment,tenant etc cases
            - id        : ACL_TENANT_ACTION_DROP
            - id        : ACL_VNID_ACTION_DROP
              flow      : filter://type=IPV6
            - id        : ACL_DIF_ACTION_DROP
              flow      : filter://type=IPV6
            - id        : ACL_SIF_ACTION_DROP
              flow      : filter://type=IPV6

    - module:
        name    : ACL_IP_FLOW_MISS_DROP
        enable  : True
        package : test.acl
        module  : acl
        spec    : acl_ip_flow_miss_drop.testspec
        args    :
            maxflows: 1
        iterate:
            - id        : ACL_IPV4_SIP_DIP_FLOW_MISS_ACTION_DROP
              flow      : filter://type=IPV4
            - id        : ACL_IPV6_SIP_DIP_FLOW_MISS_ACTION_DROP
              flow      : filter://type=IPV6

    - module:
        name    : SFW_IN_SEQUENCE
        enable  : True
        package : test.firewall
        module  : sfw_in_sequence
        spec    : sfw_in_sequence.testspec
        ignore  : false

    - module:
        name    : TELEMETRY_FP
        enable  : True
        package : test.telemetry
        module  : telemetry
        spec    : firstpacket.testspec
        ignore  : false
        iterate:
            - SPAN_LOCAL_INGRESS_UPLINK
            - SPAN_LOCAL_IGRESS_PC
            - SPAN_LOCAL_INGRESS_MULTIPLE_UPLINK
            - SPAN_LOCAL_INGRESS_MULTIPLE_UPLINK_PC
            - RSPAN_LOCAL_INGRESS_UPLINK
            - RSPAN_LOCAL_IGRESS_PC
            - RSPAN_LOCAL_INGRESS_MULTIPLE_UPLINK
            - RSPAN_LOCAL_INGRESS_MULTIPLE_UPLINK_PC
            - SPAN_RSPAN_LOCAL_INGRESS_UPLINK
            - SPAN_RSPAN_LOCAL_IGRESS_PC
            - RSPAN_SPAN_LOCAL_IGRESS_PC

    - module:
        name    : L4LB_BRIDGED_FLOWS
        enable  : True
        package : test.l4lb
        module  : l4lb
        spec    : l4lb_l2.testspec
        ignore  : False

    - module:
        name    : L4LB_ROUTED_FLOWS
        enable  : True
        package : test.l4lb
        module  : l4lb
        spec    : l4lb_l3.testspec
        ignore  : False

    - module:
        name    : ETH_TX # L2UC_IP cases
        enable  : True
        package : test.eth
        module  : eth
        spec    : tx.testspec
        ignore  : False
        args    :
            maxflows : 4
        iterate:
            # Untagged Flows
            - flow    : filter://type=IPV4,proto=UDP,label=NETWORKING
              segment : filter://native=False
            - flow    : filter://type=IPV4,proto=TCP,label=NETWORKING
              segment : filter://native=False
            - flow    : filter://type=IPV6,proto=TCP,label=NETWORKING
              segment : filter://native=False
            - flow    : filter://type=IPV6,proto=UDP,label=NETWORKING
              segment : filter://native=False
            - flow    : filter://type=IPV4,proto=ICMP,label=NETWORKING
              segment : filter://native=False
            - flow    : filter://type=IPV6,proto=ICMPV6,label=NETWORKING
              segment : filter://native=False
            # Tagged Flows
            - flow    : filter://type=IPV4,proto=UDP,label=NETWORKING
              segment : filter://native=True
            - flow    : filter://type=IPV4,proto=TCP,label=NETWORKING
              segment : filter://native=True
            - flow    : filter://type=IPV4,proto=ICMP,label=NETWORKING
              segment : filter://native=True
            - flow    : filter://type=IPV6,proto=UDP,label=NETWORKING
              segment : filter://native=True
            - flow    : filter://type=IPV6,proto=TCP,label=NETWORKING
              segment : filter://native=True
            - flow    : filter://type=IPV6,proto=ICMPV6,label=NETWORKING
              segment : filter://native=True

    - module:
        name    : ETH_TX_L2UC_IP_GFT_DROP
        enable  : True
        package : test.eth
        module  : eth
        spec    : tx.testspec
        ignore  : False
        args    :
            maxflows : 1
        iterate:
            # Tagged Flows
            - flow    : filter://type=IPV4,proto=UDP,label=GFT_DROP
              segment : filter://native=False
            - flow    : filter://type=IPV4,proto=TCP,label=GFT_DROP
              segment : filter://native=False
            - flow    : filter://type=IPV6,proto=TCP,label=GFT_DROP
              segment : filter://native=False
            - flow    : filter://type=IPV6,proto=UDP,label=GFT_DROP
              segment : filter://native=False
            - flow    : filter://type=IPV4,proto=ICMP,label=GFT_DROP
              segment : filter://native=False
            - flow    : filter://type=IPV6,proto=ICMPV6,label=GFT_DROP
              segment : filter://native=False
            # Untagged Flows
            - flow    : filter://type=IPV4,proto=UDP,label=GFT_DROP
              segment : filter://native=True
            - flow    : filter://type=IPV4,proto=TCP,label=GFT_DROP
              segment : filter://native=True
            - flow    : filter://type=IPV4,proto=ICMP,label=GFT_DROP
              segment : filter://native=True
            - flow    : filter://type=IPV6,proto=UDP,label=GFT_DROP
              segment : filter://native=True
            - flow    : filter://type=IPV6,proto=TCP,label=GFT_DROP
              segment : filter://native=True
            - flow    : filter://type=IPV6,proto=ICMPV6,label=GFT_DROP
              segment : filter://native=False

    - module:
        name    : ETH_TX_L3UC # L3UC_IP cases
        enable  : True
        package : test.eth
        module  : eth
        spec    : tx_l3.testspec
        ignore  : False
        args    :
            maxflows : 4
        iterate:
            # Untagged Flows
            - flow  : filter://type=IPV4,proto=UDP,label=NETWORKING
              srcseg: filter://native=False
            - flow  : filter://type=IPV4,proto=TCP,label=NETWORKING
              srcseg: filter://native=False
            - flow  : filter://type=IPV6,proto=TCP,label=NETWORKING
              srcseg: filter://native=False
            - flow  : filter://type=IPV6,proto=UDP,label=NETWORKING
              srcseg: filter://native=False
            - flow  : filter://type=IPV4,proto=ICMP,label=NETWORKING
              srcseg: filter://native=False
            - flow  : filter://type=IPV6,proto=ICMPV6,label=NETWORKING
              srcseg: filter://native=False
            # Tagged Flows
            - flow  : filter://type=IPV4,proto=UDP,label=NETWORKING
              srcseg: filter://native=True
            - flow  : filter://type=IPV4,proto=TCP,label=NETWORKING
              srcseg: filter://native=True
            - flow  : filter://type=IPV4,proto=ICMP,label=NETWORKING
              srcseg: filter://native=True
            - flow  : filter://type=IPV6,proto=UDP,label=NETWORKING
              srcseg: filter://native=True
            - flow  : filter://type=IPV6,proto=TCP,label=NETWORKING
              srcseg: filter://native=True
            - flow  : filter://type=IPV6,proto=ICMPV6,label=NETWORKING
              srcseg: filter://native=True

    - module:
        name    : ETH_TX_L3UC_GFT_DROP # L3UC_IP cases
        enable  : True
        package : test.eth
        module  : eth
        spec    : tx_l3.testspec
        ignore  : False
        args    :
            maxflows : 4
        iterate:
            # Untagged Flows
            - flow  : filter://type=IPV4,proto=UDP,label=GFT_DROP
              srcseg: filter://native=False
            - flow  : filter://type=IPV4,proto=TCP,label=GFT_DROP
              srcseg: filter://native=False
            - flow  : filter://type=IPV6,proto=TCP,label=GFT_DROP
              srcseg: filter://native=False
            - flow  : filter://type=IPV6,proto=UDP,label=GFT_DROP
              srcseg: filter://native=False
            - flow  : filter://type=IPV4,proto=ICMP,label=GFT_DROP
              srcseg: filter://native=False
            - flow  : filter://type=IPV6,proto=ICMPV6,label=GFT_DROP
              srcseg: filter://native=False
            # Tagged Flows
            - flow  : filter://type=IPV4,proto=UDP,label=GFT_DROP
              srcseg: filter://native=True
            - flow  : filter://type=IPV4,proto=TCP,label=GFT_DROP
              srcseg: filter://native=True
            - flow  : filter://type=IPV4,proto=ICMP,label=GFT_DROP
              srcseg: filter://native=True
            - flow  : filter://type=IPV6,proto=UDP,label=GFT_DROP
              srcseg: filter://native=True
            - flow  : filter://type=IPV6,proto=TCP,label=GFT_DROP
              srcseg: filter://native=True
            - flow  : filter://type=IPV6,proto=ICMPV6,label=GFT_DROP
              srcseg: filter://native=True

    - module:
        name    : ETH_TX_L2UC_NONIP
        enable  : True
        package : test.eth
        module  : eth
        spec    : tx_nonip.testspec
        ignore  : False
        args    :
            maxflows : 4
        iterate:
            # Tagged Flows
            - segment: filter://native=False
              flow   : filter://label=NETWORKING
            # Untagged Flows
            - segment: filter://native=True
              flow   : filter://label=NETWORKING

    - module:
        name    : ETH_TX_L2UC_NONIP_GFT_DROP
        enable  : True
        package : test.eth
        module  : eth
        spec    : tx_nonip.testspec
        ignore  : False
        args    :
            maxflows : 1
        iterate:
            # Tagged Flows
            - segment: filter://native=False
              flow   : filter://label=GFT_DROP
            # Untagged Flows
            - segment: filter://native=True
              flow   : filter://label=GFT_DROP

    - module:
        name    : ETH_TX_ARP_RARP
        enable  : True
        package : test.eth
        module  : eth
        spec    : tx_arp.testspec
        ignore  : False
        args    :
            maxflows: 4
        iterate :
            # Priority Tag Cases
            - type      : ARP_REQ_UC
              segment   : filter://native=False
            - type      : ARP_RESP
              segment   : filter://native=False
            - type      : RARP_REQ_UC
              segment   : filter://native=False
            - type      : RARP_RESP
              segment   : filter://native=False
            # Untagged Cases
            - type      : ARP_REQ_UC
              segment   : filter://native=True
            - type      : ARP_RESP
              segment   : filter://native=True
            - type      : RARP_REQ_UC
              segment   : filter://native=True
            - type      : RARP_RESP
              segment   : filter://native=True

    - module:
        name    : ETH_RX
        enable  : True
        package : test.eth
        module  : eth
        spec    : rx.testspec
        ignore  : False
        args:
            maxflows: 4
        iterate:
            # Tagged Flows
            - flow      : filter://type=IPV4,proto=UDP,label=NETWORKING
              segment   : filter://native=False
            - flow      : filter://type=IPV4,proto=TCP,label=NETWORKING
              segment   : filter://native=False
            - flow      : filter://type=IPV6,proto=TCP,label=NETWORKING
              segment   : filter://native=False
            - flow      : filter://type=IPV6,proto=UDP,label=NETWORKING
              segment   : filter://native=False
            - flow      : filter://type=IPV4,proto=ICMP,label=NETWORKING
              segment   : filter://native=False
            - flow      : filter://type=IPV6,proto=ICMPV6,label=NETWORKING
              segment   : filter://native=False
            # Untagged Flows
            - flow      : filter://type=IPV4,proto=UDP,label=NETWORKING
              segment   : filter://native=True
            - flow      : filter://type=IPV4,proto=TCP,label=NETWORKING
              segment   : filter://native=True
            - flow      : filter://type=IPV4,proto=ICMP,label=NETWORKING
              segment   : filter://native=True
            - flow      : filter://type=IPV6,proto=UDP,label=NETWORKING
              segment   : filter://native=True
            - flow      : filter://type=IPV6,proto=TCP,label=NETWORKING
              segment   : filter://native=True
            - flow      : filter://type=IPV6,proto=ICMPV6,label=NETWORKING
              segment   : filter://native=True
            # Priority Tagged Cases
            - flow      : filter://type=IPV4,proto=UDP,label=NETWORKING
              segment   : filter://native=True
              priotag   : True
            - flow      : filter://type=IPV4,proto=TCP,label=NETWORKING
              segment   : filter://native=True
              priotag   : True
            - flow      : filter://type=IPV4,proto=ICMP,label=NETWORKING
              segment   : filter://native=True
              priotag   : True
            - flow      : filter://type=IPV6,proto=UDP,label=NETWORKING
              segment   : filter://native=True
              priotag   : True
            - flow      : filter://type=IPV6,proto=TCP,label=NETWORKING
              segment   : filter://native=True
              priotag   : True
            - flow      : filter://type=IPV6,proto=ICMPV6,label=NETWORKING
              segment   : filter://native=True
              priotag   : True

    - module:
        name    : ETH_RX_VXLAN
        enable  : True
        package : test.eth
        module  : ethvxlan
        spec    : rx_vxlan.testspec
        ignore  : False
        args:
            maxflows: 4
        iterate:
            # Tagged Flows
            - flow      : filter://type=IPV4,proto=UDP,label=NETWORKING
              segment   : filter://native=False
            - flow      : filter://type=IPV4,proto=TCP,label=NETWORKING
              segment   : filter://native=False
            - flow      : filter://type=IPV6,proto=TCP,label=NETWORKING
              segment   : filter://native=False
            - flow      : filter://type=IPV6,proto=UDP,label=NETWORKING
              segment   : filter://native=False
            - flow      : filter://type=IPV4,proto=ICMP,label=NETWORKING
              segment   : filter://native=False
            - flow      : filter://type=IPV6,proto=ICMPV6,label=NETWORKING
              segment   : filter://native=False

    - module:
        name    : ETH_RX_L3UC
        enable  : True
        package : test.eth
        module  : eth
        spec    : rx_l3.testspec
        ignore  : False
        args:
            maxflows: 4
        iterate:
            # Tagged Flows
            - flow      : filter://type=IPV4,proto=UDP,label=NETWORKING
              srcseg    : filter://native=False
            - flow      : filter://type=IPV4,proto=TCP,label=NETWORKING
              srcseg    : filter://native=False
            - flow      : filter://type=IPV6,proto=TCP,label=NETWORKING
              srcseg    : filter://native=False
            - flow      : filter://type=IPV6,proto=UDP,label=NETWORKING
              srcseg    : filter://native=False
            - flow      : filter://type=IPV4,proto=ICMP,label=NETWORKING
              srcseg    : filter://native=False
            - flow      : filter://type=IPV6,proto=ICMPV6,label=NETWORKING
              srcseg    : filter://native=False
            # Untagged Flows
            - flow      : filter://type=IPV4,proto=UDP,label=NETWORKING
              srcseg    : filter://native=True
            - flow      : filter://type=IPV4,proto=TCP,label=NETWORKING
              srcseg    : filter://native=True
            - flow      : filter://type=IPV4,proto=ICMP,label=NETWORKING
              srcseg    : filter://native=True
            - flow      : filter://type=IPV6,proto=UDP,label=NETWORKING
              srcseg    : filter://native=True
            - flow      : filter://type=IPV6,proto=TCP,label=NETWORKING
              srcseg    : filter://native=True
            - flow      : filter://type=IPV6,proto=ICMPV6,label=NETWORKING
              srcseg    : filter://native=True
            # Priority Tagged Cases
            - flow      : filter://type=IPV4,proto=UDP,label=NETWORKING
              srcseg    : filter://native=True
              priotag   : True
            - flow      : filter://type=IPV4,proto=TCP,label=NETWORKING
              srcseg    : filter://native=True
              priotag   : True
            - flow      : filter://type=IPV4,proto=ICMP,label=NETWORKING
              srcseg    : filter://native=True
              priotag   : True
            - flow      : filter://type=IPV6,proto=UDP,label=NETWORKING
              srcseg    : filter://native=True
              priotag   : True
            - flow      : filter://type=IPV6,proto=TCP,label=NETWORKING
              srcseg    : filter://native=True
              priotag   : True
            - flow      : filter://type=IPV6,proto=ICMPV6,label=NETWORKING
              srcseg    : filter://native=True
              priotag   : True

    - module:
        name    : ETH_RX_VXLAN_L3UC
        enable  : False
        package : test.eth
        module  : ethvxlan
        spec    : rx_vxlan_l3.testspec
        ignore  : False
        args:
            maxflows: 4
        iterate:
            # Tagged Flows
            - flow      : filter://type=IPV4,proto=UDP,label=NETWORKING
              srcseg    : filter://native=False
            - flow      : filter://type=IPV4,proto=TCP,label=NETWORKING
              srcseg    : filter://native=False
            - flow      : filter://type=IPV6,proto=TCP,label=NETWORKING
              srcseg    : filter://native=False
            - flow      : filter://type=IPV6,proto=UDP,label=NETWORKING
              srcseg    : filter://native=False
            - flow      : filter://type=IPV4,proto=ICMP,label=NETWORKING
              srcseg    : filter://native=False
            - flow      : filter://type=IPV6,proto=ICMPV6,label=NETWORKING
              srcseg    : filter://native=False

    - module:
        name    : ETH_RX_ARP
        enable  : True
        package : test.eth
        module  : eth
        spec    : rx_arp.testspec
        ignore  : False
        args:
            maxflows: 1
        iterate:
            # Tagged Flows
            - flow      : filter://type=MAC,label=ARP
              segment   : filter://native=False
              type      : ARP_REQ_UC
            - flow      : filter://type=MAC,label=ARP
              segment   : filter://native=False
              type      : ARP_RESP
            - flow      : filter://type=MAC,label=ARP
              segment   : filter://native=False
              type      : RARP_REQ_UC
            - flow      : filter://type=MAC,label=ARP
              segment   : filter://native=False
              type      : RARP_RESP
            # Untagged Flows
            - flow      : filter://type=MAC,label=ARP
              segment   : filter://native=False
              type      : ARP_REQ_UC
            - flow      : filter://type=MAC,label=ARP
              segment   : filter://native=True
              type      : ARP_RESP
            - flow      : filter://type=MAC,label=ARP
              segment   : filter://native=True
              type      : RARP_REQ_UC
            - flow      : filter://type=MAC,label=ARP
              segment   : filter://native=True
              type      : RARP_RESP

    - module:
        name    : ETH_RX_VXLAN_ARP
        enable  : True
        package : test.eth
        module  : ethvxlan
        spec    : rx_vxlan_arp.testspec
        ignore  : False
        args:
            maxflows: 4
        iterate:
            # Tagged Flows
            - flow      : filter://type=MAC,label=ARP
              segment   : filter://native=False
              type      : ARP_REQ_UC
            - flow      : filter://type=MAC,label=ARP
              segment   : filter://native=False
              type      : ARP_RESP
            - flow      : filter://type=MAC,label=ARP
              segment   : filter://native=False
              type      : RARP_REQ_UC
            - flow      : filter://type=MAC,label=ARP
              segment   : filter://native=False
              type      : RARP_RESP

    - module:
        name    : ETH_RX_NON_IP
        enable  : True
        package : test.eth
        module  : eth
        spec    : rx_non_ip.testspec
        ignore  : False
        args:
            maxflows: 1
        iterate:
            - flow      : filter://type=MAC,label=NETWORKING
              segment   : filter://native=False
            - flow      : filter://type=MAC,label=NETWORKING
              segment   : filter://native=True

    - module:
        name    : ETH_RX_VXLAN_NON_IP
        enable  : True
        package : test.eth
        module  : ethvxlan
        spec    : rx_vxlan_non_ip.testspec
        ignore  : False
        args:
            maxflows: 4
        iterate:
            - flow      : filter://type=MAC,label=NETWORKING
              segment   : filter://native=False

    - module:
        name    : NVME
        enable  : True
        package : test.storage
        module  : nvme
        spec    : nvme.testspec
        ignore  : False
        iterate :
            - TESTCASE1
            - TESTCASE2

    - module:
        name    : VMOTION
        # Disabling till step callback support is available
        enable  : False
        package : test.vmotion
        module  : vmotion 
        spec    : vmotion.testspec
        ignore  : False
        maxflows: 1
        iterate :
            - step    : FLOW_NORMAL
              flow    : filter://type=IPV4,proto=UDP,label=NETWORKING
            - step    : FLOW_DROP
              flow    : filter://type=IPV4,proto=UDP,label=NETWORKING
            - step    : FLOW_VM_TUNNEL
              flow    : filter://type=IPV4,proto=UDP,label=NETWORKING
            - step    : FLOW_NORMAL
              flow    : filter://type=IPV4,proto=TCP,label=NETWORKING
            - step    : FLOW_DROP
              flow    : filter://type=IPV4,proto=TCP,label=NETWORKING
            - step    : FLOW_VM_TUNNEL
              flow    : filter://type=IPV4,proto=TCP,label=NETWORKING
            - step    : FLOW_NORMAL
              flow    : filter://type=IPV4,proto=ICMP,label=NETWORKING
            - step    : FLOW_DROP
              flow    : filter://type=IPV4,proto=ICMP,label=NETWORKING
            - step    : FLOW_VM_TUNNEL
              flow    : filter://type=IPV4,proto=ICMP,label=NETWORKING
            - step    : FLOW_NORMAL
              flow    : filter://type=IPV6,proto=UDP,label=NETWORKING
            - step    : FLOW_DROP
              flow    : filter://type=IPV6,proto=UDP,label=NETWORKING
            - step    : FLOW_VM_TUNNEL
              flow    : filter://type=IPV6,proto=UDP,label=NETWORKING
            - step    : FLOW_NORMAL
              flow    : filter://type=IPV6,proto=TCP,label=NETWORKING
            - step    : FLOW_DROP
              flow    : filter://type=IPV6,proto=TCP,label=NETWORKING
            - step    : FLOW_VM_TUNNEL
              flow    : filter://type=IPV6,proto=TCP,label=NETWORKING
            - step    : FLOW_NORMAL
              flow    : filter://type=IPV6,proto=ICMPV6,label=NETWORKING
            - step    : FLOW_DROP
              flow    : filter://type=IPV6,proto=ICMPV6,label=NETWORKING
            - step    : FLOW_VM_TUNNEL
              flow    : filter://type=IPV6,proto=ICMPV6,label=NETWORKING

    - module:
        name    : L3UC_EDGE_VXLAN
        enable  : True
        package : test.networking
        module  : vxlan
        spec    : l3uc_edge_vxlan.testspec
        ignore  : False
        iterate :
            # Encap Cases
            - flow    : filter://type=IPV4,proto=UDP,label=NETWORKING
              srcseg  : filter://fabencap=VLAN
              dstseg  : filter://fabencap=VXLAN
            - flow    : filter://type=IPV6,proto=UDP,label=NETWORKING
              srcseg  : filter://fabencap=VLAN
              dstseg  : filter://fabencap=VXLAN
            - flow    : filter://type=IPV4,proto=TCP,label=NETWORKING
              srcseg  : filter://fabencap=VLAN
              dstseg  : filter://fabencap=VXLAN
            - flow    : filter://type=IPV6,proto=TCP,label=NETWORKING
              srcseg  : filter://fabencap=VLAN
              dstseg  : filter://fabencap=VXLAN
            - flow    : filter://type=IPV4,proto=ICMP,label=NETWORKING
              srcseg  : filter://fabencap=VLAN
              dstseg  : filter://fabencap=VXLAN
            - flow    : filter://type=IPV6,proto=ICMPV6,label=NETWORKING
              srcseg  : filter://fabencap=VLAN
              dstseg  : filter://fabencap=VXLAN
            # Decap Cases
            - flow    : filter://type=IPV4,proto=UDP,label=NETWORKING
              srcseg  : filter://fabencap=VXLAN
              dstseg  : filter://fabencap=VLAN
            - flow    : filter://type=IPV6,proto=UDP,label=NETWORKING
              srcseg  : filter://fabencap=VXLAN
              dstseg  : filter://fabencap=VLAN
            - flow    : filter://type=IPV4,proto=TCP,label=NETWORKING
              srcseg  : filter://fabencap=VXLAN
              dstseg  : filter://fabencap=VLAN
            - flow    : filter://type=IPV6,proto=TCP,label=NETWORKING
              srcseg  : filter://fabencap=VXLAN
              dstseg  : filter://fabencap=VLAN
            - flow    : filter://type=IPV4,proto=ICMP,label=NETWORKING
              srcseg  : filter://fabencap=VXLAN
              dstseg  : filter://fabencap=VLAN
            - flow    : filter://type=IPV6,proto=ICMPV6,label=NETWORKING
              srcseg  : filter://fabencap=VXLAN
              dstseg  : filter://fabencap=VLAN

    - module:
        name    : ETH_TX_VXLAN # L2UC_IP VXLAN cases
        enable  : True
        package : test.eth
        module  : ethvxlan
        spec    : tx_vxlan.testspec
        ignore  : False
        iterate:
            # Tagged Flows
            - flow    : filter://type=IPV4,proto=UDP,label=NETWORKING
            - flow    : filter://type=IPV4,proto=TCP,label=NETWORKING
            - flow    : filter://type=IPV4,proto=ICMP,label=NETWORKING
            - flow    : filter://type=IPV6,proto=UDP,label=NETWORKING
            - flow    : filter://type=IPV6,proto=TCP,label=NETWORKING
            - flow    : filter://type=IPV6,proto=ICMPV6,label=NETWORKING

    - module:
        name    : ETH_TX_VXLAN_ARP_RARP
        enable  : True
        package : test.eth
        module  : ethvxlan
        spec    : tx_vxlan_arp.testspec
        ignore  : False
        iterate :
            - type      : ARP_REQ_UC
            - type      : ARP_RESP
            - type      : RARP_REQ_UC
            - type      : RARP_RESP

    - module:
        name    : ETH_TX_VXLAN_L2UC_NONIP
        enable  : True
        package : test.eth
        module  : ethvxlan
        spec    : tx_vxlan_nonip.testspec
        ignore  : False

    - module:
        name    : ETH_TX_VXLAN_L3UC # L3UC_IP cases
        enable  : True
        package : test.eth
        module  : ethvxlan
        spec    : tx_vxlan_l3.testspec
        ignore  : False
        iterate:
            # Tagged Flows
            - flow: filter://type=IPV4,proto=UDP,label=NETWORKING
            - flow: filter://type=IPV4,proto=TCP,label=NETWORKING
            - flow: filter://type=IPV4,proto=ICMP,label=NETWORKING
            - flow: filter://type=IPV6,proto=UDP,label=NETWORKING
            - flow: filter://type=IPV6,proto=TCP,label=NETWORKING
            - flow: filter://type=IPV6,proto=ICMPV6,label=NETWORKING

    - module:
        name    : L2MC
        enable  : True
        package : test.networking
        module  : multicast
        spec    : l2mc.testspec
        ignore  : False
        iterate :
            - flow: filter://type=IPV4,proto=UDP,label=NETWORKING

    - module:
        name    : ETH_TX_RX # Host to Host case
        enable  : True
        package : test.eth
        module  : eth
        spec    : tx_rx.testspec
        ignore  : True
        args    :
            maxflows : 4
        iterate:
            - flow    : filter://type=IPV4,proto=UDP,label=NETWORKING
              segment : filter://native=False
            - flow    : filter://type=IPV4,proto=TCP,label=NETWORKING
              segment : filter://native=False
            - flow    : filter://type=IPV4,proto=ICMP,label=NETWORKING
              segment : filter://native=False
            - flow    : filter://type=IPV6,proto=TCP,label=NETWORKING
              segment : filter://native=False
            - flow    : filter://type=IPV6,proto=UDP,label=NETWORKING
              segment : filter://native=False
            - flow    : filter://type=IPV6,proto=ICMPV6,label=NETWORKING
              segment : filter://native=False

    - module:
        name    : ETH_TX_RX_ARP_RARP
        enable  : True
        package : test.eth
        module  : eth
        spec    : tx_rx_arp.testspec
        ignore  : True
        args    :
            maxflows: 4
        iterate :
            - type      : ARP_REQ_UC
              segment   : filter://native=False
            - type      : ARP_RESP
              segment   : filter://native=False
            - type      : RARP_REQ_UC
              segment   : filter://native=False
            - type      : RARP_RESP
              segment   : filter://native=False

    - module:
        name    : ETH_TX_RX_L2UC_NONIP
        enable  : True
        package : test.eth
        module  : eth
        spec    : tx_rx_nonip.testspec
        ignore  : True
        args    :
            maxflows : 4
        iterate:
            - segment: filter://native=False
              flow   : filter://label=NETWORKING


    - module:
        name    : L2UC_VXLAN_GFT_DROP
        enable  : True
        package : test.networking
        module  : vxlan
        spec    : l2uc_vxlan.testspec
        ignore  : False
        iterate :
            - flow: filter://type=IPV4,proto=UDP,label=GFT_DROP
            - flow: filter://type=IPV4,proto=TCP,label=GFT_DROP
            - flow: filter://type=IPV4,proto=ICMP,label=GFT_DROP
            - flow: filter://type=IPV6,proto=UDP,label=GFT_DROP
            - flow: filter://type=IPV6,proto=TCP,label=GFT_DROP
            - flow: filter://type=IPV6,proto=ICMPV6,label=GFT_DROP

    - module:
        name    : L3UC_VXLAN_GFT_DROP
        enable  : True
        package : test.networking
        module  : vxlan
        spec    : l3uc_vxlan.testspec
        ignore  : False
        iterate :
            - flow: filter://type=IPV4,proto=UDP,label=GFT_DROP
            - flow: filter://type=IPV4,proto=TCP,label=GFT_DROP
            - flow: filter://type=IPV4,proto=ICMP,label=GFT_DROP
            - flow: filter://type=IPV6,proto=UDP,label=GFT_DROP
            - flow: filter://type=IPV6,proto=TCP,label=GFT_DROP
            - flow: filter://type=IPV6,proto=ICMPV6,label=GFT_DROP

    - module:
        name    : L2UC_VXLAN_NONIP_GFT_DROP
        enable  : True
        package : test.networking
        module  : vxlan
        spec    : l2uc_nonip_vxlan.testspec
        ignore  : False
        iterate :
            - flow: filter://fwtype=L2,type=MAC,label=GFT_DROP
<|MERGE_RESOLUTION|>--- conflicted
+++ resolved
@@ -369,10 +369,7 @@
         module  : resp_rx_send_only_2sges
         spec    : resp_rx_send_only_2sges.testspec
         ignore  : False
-<<<<<<< HEAD
  
-=======
-
     - module:
         name    : RDMA_RX_SEND_FIRST_LAST
         enable  : True
@@ -381,7 +378,6 @@
         spec    : resp_rx_send_first_last.testspec
         ignore  : False
 
->>>>>>> 5da267a1
     #- module:
     #    name    : RDMA_RX_SEND_FIRST_LAST_PMTU_ERR
     #    enable  : True
