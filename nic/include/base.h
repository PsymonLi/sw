--- conflicted
+++ resolved
@@ -209,13 +209,10 @@
     ENTRY(HAL_RET_SG_NOT_FOUND,               51, "seg id not found")          \
     ENTRY(HAL_RET_NOOP,                       52, "Hal No operation")          \
     ENTRY(HAL_RET_RAWC_CB_NOT_FOUND,          53, "Raw redirect CB not found") \
-<<<<<<< HEAD
     ENTRY(HAL_RET_FTE_RULE_NO_MATCH,          54, "Firewall rule no match")    \
-=======
-    ENTRY(HAL_RET_APP_REDIR_FORMAT_UNKNOWN,   54, "App redir hdr fmt unknown") \
-    ENTRY(HAL_RET_APP_REDIR_HDR_LEN_ERR,      55, "App redir hdr_len error")   \
-    ENTRY(HAL_RET_APP_REDIR_HDR_ERR,          56, "App redir hdr error")       \
->>>>>>> 62a1b617
+    ENTRY(HAL_RET_APP_REDIR_FORMAT_UNKNOWN,   55, "App redir hdr fmt unknown") \
+    ENTRY(HAL_RET_APP_REDIR_HDR_LEN_ERR,      56, "App redir hdr_len error")   \
+    ENTRY(HAL_RET_APP_REDIR_HDR_ERR,          57, "App redir hdr error")       \
                                                                                \
     ENTRY(HAL_RET_ERR,                        255, "catch all generic error")
 
