{
    "regions": [
        {
            "name": "p4_program",
            "size_kb": 131072
        },
        {
            "name": "atomic_stats",
            "size_kb": 131072
        },
        {
            "name": "flow_hash",
            "size_kb": 131072
        },
        {
            "name": "flow_hash_overflow",
            "size_kb": 1024
        },
        {
            "name": "flow_info",
            "size_kb": 65536
        },
        {
            "name": "session_state",
            "size_kb": 65536
        },
        {
            "name": "flow_stats",
            "size_kb": 65536
        },
        {
            "name": "mcast_repl",
            "size_kb": 4096
        },
        {
            "name": "lif2qstate_map",
            "size_kb": 16384
        },
        {
            "name": "ipsec-cb",
            "size_kb": 64
        },
        {
            "name": "ipsec_cb_barco",
            "size_kb": 1024 
        },
        {
            "name": "nmdr-tx",
            "size_kb": 128
        },
        {
            "name": "nmdr-rx",
            "size_kb": 128
        },
        {
            "name": "nmpr-small-tx",
            "size_kb": 128
        },
        {
            "name": "nmpr-small-rx",
            "size_kb": 128
        },
        {
            "name": "nmpr-big-tx",
            "size_kb": 128
        },
        {
            "name": "nmpr-big-rx",
            "size_kb": 128
        },
        {
            "name": "serq",
            "size_kb": 16384
        },
        {
            "name": "bsq",
            "size_kb": 16384
        },
        {
            "name": "brq",
            "size_kb": 128
        },
        {
            "name": "brq-ring-asym",
            "size_kb": 32
        },
        {
            "name": "crypto-asym-dma-descr",
            "size_kb": 24
        },
        {
            "name": "crypto-hbm-mem",
            "size_kb": 512
        },
        {
            "name": "arq-rx",
            "size_kb": 64
        },
        {
            "name": "asq",
            "size_kb": 64
        },
        {
            "name": "cpu-descriptor",
            "size_kb": 2048
        },
        {
            "name": "cpu-page",
            "size_kb": 32768
        },
        {
            "name": "descriptor-tx",
            "size_kb": 2048
        },
        {
            "name": "descriptor-rx",
            "size_kb": 2048
        },
        {
            "name": "page-small-tx",
            "size_kb": 32768
        },
        {
            "name": "page-small-rx",
            "size_kb": 32768
        },
        {
            "name": "page-big-tx",
            "size_kb": 147456
        },
        {
            "name": "page-big-rx",
            "size_kb": 147456
        },
        {
            "name": "p4plus_program",
            "size_kb": 131072
        },
        {
            "name": "rdma",
            "size_kb": 131072
        },
        {
            "name": "key-desc-array",
            "size_kb": 1024
        },
        {
            "name": "key-mem",
            "size_kb": 2048
        },
        {
            "name": "crypto-asym-key-desc-array",
            "size_kb": 1024
        },
        {
            "name": "ipsec_pad_table",
            "size_kb": 1
        },
        {
            "name":"ipsec_ip_header",
            "size_kb": 64
        },
        {
            "name": "sesq",
            "size_kb": 16384
        },
        {
            "name": "arqrx-qidxr",
            "size_kb": 1
        },
        {
            "name": "storage",
            "size_kb": 128
        },
        {
            "name": "asesq",
            "size_kb": 16384
        },
        {
            "name": "ipfix",
            "size_kb": 64
        },
        {
            "name": "app-redir-rawc",
            "size_kb": 16384
        },
        {
<<<<<<< HEAD
=======
            "name": "app-redir-proxyr",
            "size_kb": 16384
        },
        {
            "name": "app-redir-proxyc",
            "size_kb": 16384
        },
        {
>>>>>>> 62a1b617
            "_comment": "space = N/2 + 2N/3, N = Num timers",
            "_comment2": "Num timers = 128K",
            "name": "timers",
            "size_kb": 150
        },
        {
            "name": "tx-scheduler",
            "size_kb": 2048
        }
    ]
}<|MERGE_RESOLUTION|>--- conflicted
+++ resolved
@@ -185,8 +185,6 @@
             "size_kb": 16384
         },
         {
-<<<<<<< HEAD
-=======
             "name": "app-redir-proxyr",
             "size_kb": 16384
         },
@@ -195,7 +193,6 @@
             "size_kb": 16384
         },
         {
->>>>>>> 62a1b617
             "_comment": "space = N/2 + 2N/3, N = Num timers",
             "_comment2": "Num timers = 128K",
             "name": "timers",
