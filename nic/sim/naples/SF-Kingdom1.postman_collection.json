{
	"variables": [],
	"info": {
		"name": "SF-Kingdom1",
		"_postman_id": "dfb7d421-150a-b441-0b3c-1c61c2793885",
		"description": "",
		"schema": "https://schema.getpostman.com/json/collection/v2.0.0/collection.json"
	},
	"item": [
		{
			"name": "namespace/kg1",
			"request": {
				"url": "{{node1}}/api/namespaces/",
				"method": "POST",
				"header": [
					{
						"key": "Content-Type",
						"value": "application/json"
					}
				],
				"body": {
					"mode": "raw",
					"raw": "{\"kind\":\"Namespace\",\"meta\":{\"name\":\"kg1\",\"tenant\":\"default\"}}"
				},
				"description": ""
			},
			"response": []
		},
		{
			"name": "namespace/kg2",
			"request": {
				"url": "{{node1}}/api/namespaces/",
				"method": "POST",
				"header": [
					{
						"key": "Content-Type",
						"value": "application/json"
					}
				],
				"body": {
					"mode": "raw",
					"raw": "{\"kind\":\"Namespace\",\"meta\":{\"name\":\"kg2\",\"tenant\":\"default\"}}"
				},
				"description": ""
			},
			"response": []
		},
		{
			"name": "namespace/public",
			"request": {
				"url": "{{node1}}/api/namespaces/",
				"method": "POST",
				"header": [
					{
						"key": "Content-Type",
						"value": "application/json"
					}
				],
				"body": {
					"mode": "raw",
					"raw": "{\"kind\":\"Namespace\",\"meta\":{\"name\":\"public\",\"tenant\":\"default\"}}"
				},
				"description": ""
			},
			"response": []
		},
		{
			"name": "network/kg1",
			"request": {
				"url": "{{node1}}/api/networks/",
				"method": "POST",
				"header": [
					{
						"key": "Content-Type",
						"value": "application/json"
					}
				],
				"body": {
					"mode": "raw",
					"raw": "{ \"kind\":\"Network\",\"meta\":{\"name\":\"kg1\",\"tenant\":\"default\",\"namespace\":\"kg1\"}, \"spec\":{\"ipv4-subnet\": \"10.0.0.0/16\", \"ipv4-gateway\":\"10.0.2.1\", \"vlan-id\":100}}"
				},
				"description": ""
			},
			"response": []
		},
		{
			"name": "network/kg2",
			"request": {
				"url": "{{node1}}/api/networks/",
				"method": "POST",
				"header": [
					{
						"key": "Content-Type",
						"value": "application/json"
					}
				],
				"body": {
					"mode": "raw",
					"raw": "{\"kind\":\"Network\",\"meta\":{\"name\":\"kg2\",\"tenant\":\"default\",\"namespace\":\"kg2\"}, \"spec\":{\"ipv4-subnet\": \"10.0.0.0/16\", \"ipv4-gateway\":\"10.0.2.1\", \"vlan-id\":300}}"
				},
				"description": ""
			},
			"response": []
		},
		{
			"name": "network/public",
			"request": {
				"url": "{{node1}}/api/networks/",
				"method": "POST",
				"header": [
					{
						"key": "Content-Type",
						"value": "application/json"
					}
				],
				"body": {
					"mode": "raw",
					"raw": "{\"kind\":\"Network\",\"meta\":{\"name\":\"public\",\"tenant\":\"default\",\"namespace\":\"public\"}, \"spec\":{\"ipv4-subnet\": \"20.0.0.0/16\", \"ipv4-gateway\":\"20.1.1.1\", \"vlan-id\":200}}"
				},
				"description": ""
			},
			"response": []
		},
		{
			"name": "endpoint/kg1-router",
			"request": {
				"url": "{{node1}}/api/endpoints/",
				"method": "POST",
				"header": [
					{
						"key": "Content-Type",
						"value": "application/json"
					}
				],
				"body": {
					"mode": "raw",
					"raw": "{\"kind\":\"Endpoint\",\"meta\":{\"name\":\"kg1-router\",\"tenant\":\"default\",\"namespace\":\"kg1\"},\"spec\":{\"network-name\":\"kg1\",\"interface\":\"default-uplink-0\"},\"status\":{\"ipv4-address\":\"10.0.2.1/16\",\"mac-address\":\"00:22:0A:00:02:01\",\"node-uuid\":\"GWUUID\"}}"
				},
				"description": ""
			},
			"response": []
		},
		{
			"name": "endpoint/kg2-router",
			"request": {
				"url": "{{node1}}/api/endpoints/",
				"method": "POST",
				"header": [
					{
						"key": "Content-Type",
						"value": "application/json"
					}
				],
				"body": {
					"mode": "raw",
					"raw": "{\"kind\":\"Endpoint\",\"meta\":{\"name\":\"kg2-router\",\"tenant\":\"default\",\"namespace\":\"kg2\"},\"spec\":{\"network-name\":\"kg2\",\"interface\":\"default-uplink-1\"},\"status\":{\"ipv4-address\":\"10.0.2.1/16\",\"mac-address\":\"00:22:0A:00:02:01\",\"node-uuid\":\"GWUUID\"}}"
				},
				"description": ""
			},
			"response": []
		},
		{
			"name": "endpoint/public-router",
			"request": {
				"url": "{{node1}}/api/endpoints/",
				"method": "POST",
				"header": [
					{
						"key": "Content-Type",
						"value": "application/json"
					}
				],
				"body": {
					"mode": "raw",
					"raw": "{\"kind\":\"Endpoint\",\"meta\":{\"name\":\"public-router\",\"tenant\":\"default\",\"namespace\":\"public\"},\"spec\":{\"network-name\":\"public\",\"interface\":\"default-uplink-1\"},\"status\":{\"ipv4-address\":\"20.1.1.1/16\",\"mac-address\":\"00:22:14:01:01:01\",\"node-uuid\":\"GWUUID\"}}"
				},
				"description": ""
			},
			"response": []
		},
		{
			"name": "route/kg1",
			"request": {
				"url": "{{node1}}/api/routes/",
				"method": "POST",
				"header": [
					{
						"key": "Content-Type",
						"value": "application/json"
					}
				],
				"body": {
					"mode": "raw",
					"raw": "{\"kind\":\"Route\",\"meta\":{\"name\":\"kg1\",\"tenant\":\"default\",\"namespace\":\"kg1\"}, \"spec\":{\"ip-prefix\": \"10.0.0.0/16\", \"interface\":\"default-uplink-0\", \"gateway-ip\":\"10.0.2.1\"}}"
				},
				"description": ""
			},
			"response": []
		},
		{
			"name": "route/kg2",
			"request": {
				"url": "{{node1}}/api/routes/",
				"method": "POST",
				"header": [
					{
						"key": "Content-Type",
						"value": "application/json"
					}
				],
				"body": {
					"mode": "raw",
					"raw": "{\"kind\":\"Route\",\"meta\":{\"name\":\"kg2\",\"tenant\":\"default\",\"namespace\":\"kg2\"}, \"spec\":{\"ip-prefix\": \"10.0.0.0/16\", \"interface\":\"default-uplink-1\", \"gateway-ip\":\"10.0.2.1\"}}"
				},
				"description": ""
			},
			"response": []
		},
		{
			"name": "route/public",
			"request": {
				"url": "{{node1}}/api/routes/",
				"method": "POST",
				"header": [
					{
						"key": "Content-Type",
						"value": "application/json"
					}
				],
				"body": {
					"mode": "raw",
					"raw": "{\"kind\":\"Route\",\"meta\":{\"name\":\"public\",\"tenant\":\"default\",\"namespace\":\"public\"}, \"spec\":{\"ip-prefix\":\"20.0.0.0/16\", \"interface\":\"default-uplink-1\",\"gateway-ip\":\"20.1.1.1\"}}"
				},
				"description": ""
			},
			"response": []
		},
		{
			"name": "natpool",
			"request": {
				"url": "{{node1}}/api/nat/pools/",
				"method": "POST",
				"header": [
					{
						"key": "Content-Type",
						"value": "application/json"
					}
				],
				"body": {
					"mode": "raw",
					"raw": "{\"kind\":\"NatPool\",\"meta\":{\"name\":\"pool-1\",\"tenant\":\"default\",\"namespace\":\"kg1\"},\"spec\":{\"ip-range\":\"10.100.0.0-10.100.255.255\"}}"
				},
				"description": ""
			},
			"response": []
		},
		{
			"name": "natbinding/svc1",
			"request": {
				"url": "{{node1}}/api/nat/bindings/",
				"method": "POST",
				"header": [
					{
						"key": "Content-Type",
						"value": "application/json"
					}
				],
				"body": {
					"mode": "raw",
					"raw": "{\"kind\":\"NatBinding\",\"meta\":{\"name\":\"svc1\",\"tenant\":\"default\",\"namespace\":\"kg2\"}, \"spec\":{\"nat-pool\":\"kg1/pool-1\", \"ip-address\":\"10.0.2.15\"}}"
				},
				"description": ""
			},
			"response": []
		},
<<<<<<< HEAD
       {
            "name": "ipsecsaencrypt",
            "request": {
                "url": "{{node1}}/api/ipsec/encrypt/",
=======
		{
			"name": "natpolicy",
			"request": {
				"url": "{{node1}}/api/nat/policies/",
				"method": "POST",
				"header": [
					{
						"key": "Content-Type",
						"value": "application/json",
						"description": ""
					}
				],
				"body": {
					"mode": "raw",
					"raw": "{\"kind\":\"NatPolicy\",\"meta\":{\"name\":\"kg2\",\"tenant\":\"default\",\"namespace\":\"kg2\"},\"spec\":{\"rules\":[{\"nat-pool\":\"kg1/pool-1\",\"action\":\"SNAT\"}]}}"
				},
				"description": ""
			},
			"response": []
		},
       {
            "name": "ipsecsaencrypt",
            "request": {
                "url": "{{node1}}/api/ipsec/encryption/",
>>>>>>> 88f1fa14
                "method": "POST",
                "header": [
                    {
                        "key": "Content-Type",
                        "value": "application/json",
                        "description": ""
                    }
                ],
                "body": {
                    "mode": "raw",
<<<<<<< HEAD
                    "raw": "{\"kind\":\"IPSecSAEncrypt\",\"meta\":{\"name\":\"kg2-ipsec-sa-encrypt\",\"tenant\":\"default\",\"namespace\":\"kg2\"},\"spec\":{\"protocol\":\"ESP\",\"authentication-algorithm\":\"AES_GCM\",\"authentication-key\":\"CCCCCCCCCCCCCCCCCCCCCCCCCCCCCCCC\",\"encryption-algorithm\":\"AES_GCM_256\",\"encryption-key\":\"CCCCCCCCCCCCCCCCCCCCCCCCCCCCCCCC\",\"local-gateway-ip\":\"20.1.1.1\",\"remote-gateway-ip\":\"20.1.1.2\", \"spi\":\"1\"}}}"
=======
                    "raw": "{\"kind\":\"IPSecSAEncrypt\",\"meta\":{\"name\":\"kg2-ipsec-sa-encrypt\",\"tenant\":\"default\",\"namespace\":\"kg2\"},\"spec\":{\"protocol\":\"ESP\",\"authentication-algorithm\":\"AES_GCM\",\"authentication-key\":\"CCCCCCCCCCCCCCCCCCCCCCCCCCCCCCCC\",\"encryption-algorithm\":\"AES_GCM_256\",\"encryption-key\":\"CCCCCCCCCCCCCCCCCCCCCCCCCCCCCCCC\",\"local-gateway-ip\":\"20.1.1.1\",\"remote-gateway-ip\":\"20.1.1.2\", \"spi\":1}}"
>>>>>>> 88f1fa14
                },
                "description": ""
            },
            "response": []
        },
       {
            "name": "ipsecsadecrypt",
            "request": {
<<<<<<< HEAD
                "url": "{{node1}}/api/ipsec/decrypt/",
=======
                "url": "{{node1}}/api/ipsec/decryption/",
                "method": "POST",
                "header": [
                    {
                        "key": "Content-Type",
                        "value": "application/json",
                        "description": ""
                    }
                ],
                "body": {
                    "mode": "raw",
                    "raw": "{\"kind\":\"IPSecSADecrypt\",\"meta\":{\"name\":\"kg2-ipsec-sa-decrypt\",\"tenant\":\"default\",\"namespace\":\"kg2\"},\"spec\":{\"protocol\":\"ESP\",\"authentication-algorithm\":\"AES_GCM\",\"authentication-key\":\"CCCCCCCCCCCCCCCCCCCCCCCCCCCCCCCC\",\"decryption-algorithm\":\"AES_GCM_256\",\"decryption-key\":\"CCCCCCCCCCCCCCCCCCCCCCCCCCCCCCCC\", \"spi\":1}}"
                },
                "description": ""
            },
            "response": []
        },
        {
            "name": "ipsec-encrypt-policy",
            "request": {
                "url": "{{node1}}/api/ipsec/policies/",
>>>>>>> 88f1fa14
                "method": "POST",
                "header": [
                    {
                        "key": "Content-Type",
                        "value": "application/json",
                        "description": ""
                    }
                ],
                "body": {
                    "mode": "raw",
<<<<<<< HEAD
                    "raw": "{\"kind\":\"IPSecSADecrypt\",\"meta\":{\"name\":\"kg2-ipsec-sa-decrypt\",\"tenant\":\"default\",\"namespace\":\"kg2\"},\"spec\":{\"protocol\":\"ESP\",\"authentication-algorithm\":\"AES_GCM\",\"authentication-key\":\"CCCCCCCCCCCCCCCCCCCCCCCCCCCCCCCC\",\"decryption-algorithm\":\"AES_GCM_256\",\"decryption-key\":\"CCCCCCCCCCCCCCCCCCCCCCCCCCCCCCCC\",\"local-gateway-ip\":\"20.1.1.2\",\"remote-gateway-ip\":\"20.1.1.1\", \"spi\":\"1\"}}}"
=======
                    "raw": "{\"kind\":\"IPSecPolicy\",\"meta\":{\"name\":\"kg2-ipsec-encrypt-policy\",\"tenant\":\"default\",\"namespace\":\"kg2\"},\"spec\":{\"rules\":[{\"destination\":{\"address\":\"10.0.0.0-10.0.255.255\"},\"sa-name\":\"kg2-ipsec-sa-encrypt\",\"sa-type\":\"ENCRYPT\"}]}}"
>>>>>>> 88f1fa14
                },
                "description": ""
            },
            "response": []
        },
        {
<<<<<<< HEAD
            "name": "ipsecpolicy",
=======
            "name": "ipsec-decrypt-policy",
>>>>>>> 88f1fa14
            "request": {
                "url": "{{node1}}/api/ipsec/policies/",
                "method": "POST",
                "header": [
                    {
                        "key": "Content-Type",
                        "value": "application/json",
                        "description": ""
                    }
                ],
                "body": {
                    "mode": "raw",
<<<<<<< HEAD
                    "raw": "{\"kind\":\"IPSecPolicy\",\"meta\":{\"name\":\"kg2-ipsec-policy\",\"tenant\":\"default\",\"namespace\":\"kg2\"},\"spec\":{\"rules\":[{\"source\":{\"address\":\"10.0.0.0-10.0.255.255\"},{\"destination\":{\"address\":\"10.0.0.0-10.0.255.255\"}},\"sa-name\":\"kg2-ipsec-sa-encrypt\",\"sa-type\":\"ENCRYPT\"},{\"source\":{\"address\":\"20.1.1.2 - 20.1.1.2\"},\"destination\":{\"address\":\"20.1.1.1 - 20.1.1.1\"},\"app\":\"ESP\",\"app-config\":\"1\",\"sa-name\":\"kg2-ipsec-sa-decrypt\",\"sa-type\":\"DECRYPT\"}]}}}"
=======
                    "raw": "{\"kind\":\"IPSecPolicy\",\"meta\":{\"name\":\"kg2-ipsec-decrypt-policy\",\"tenant\":\"default\",\"namespace\":\"public\"},\"spec\":{\"rules\":[{\"source\":{\"address\":\"20.1.1.2 - 20.1.1.2\"},\"destination\":{\"address\":\"20.1.1.1 - 20.1.1.1\"},\"spi\":1,\"sa-name\":\"kg2/kg2-ipsec-sa-decrypt\",\"sa-type\":\"DECRYPT\"}]}}"
>>>>>>> 88f1fa14
                },
                "description": ""
            },
            "response": []
        }
<<<<<<< HEAD

=======
>>>>>>> 88f1fa14
	]
}<|MERGE_RESOLUTION|>--- conflicted
+++ resolved
@@ -273,12 +273,6 @@
 			},
 			"response": []
 		},
-<<<<<<< HEAD
-       {
-            "name": "ipsecsaencrypt",
-            "request": {
-                "url": "{{node1}}/api/ipsec/encrypt/",
-=======
 		{
 			"name": "natpolicy",
 			"request": {
@@ -303,7 +297,6 @@
             "name": "ipsecsaencrypt",
             "request": {
                 "url": "{{node1}}/api/ipsec/encryption/",
->>>>>>> 88f1fa14
                 "method": "POST",
                 "header": [
                     {
@@ -314,11 +307,7 @@
                 ],
                 "body": {
                     "mode": "raw",
-<<<<<<< HEAD
-                    "raw": "{\"kind\":\"IPSecSAEncrypt\",\"meta\":{\"name\":\"kg2-ipsec-sa-encrypt\",\"tenant\":\"default\",\"namespace\":\"kg2\"},\"spec\":{\"protocol\":\"ESP\",\"authentication-algorithm\":\"AES_GCM\",\"authentication-key\":\"CCCCCCCCCCCCCCCCCCCCCCCCCCCCCCCC\",\"encryption-algorithm\":\"AES_GCM_256\",\"encryption-key\":\"CCCCCCCCCCCCCCCCCCCCCCCCCCCCCCCC\",\"local-gateway-ip\":\"20.1.1.1\",\"remote-gateway-ip\":\"20.1.1.2\", \"spi\":\"1\"}}}"
-=======
                     "raw": "{\"kind\":\"IPSecSAEncrypt\",\"meta\":{\"name\":\"kg2-ipsec-sa-encrypt\",\"tenant\":\"default\",\"namespace\":\"kg2\"},\"spec\":{\"protocol\":\"ESP\",\"authentication-algorithm\":\"AES_GCM\",\"authentication-key\":\"CCCCCCCCCCCCCCCCCCCCCCCCCCCCCCCC\",\"encryption-algorithm\":\"AES_GCM_256\",\"encryption-key\":\"CCCCCCCCCCCCCCCCCCCCCCCCCCCCCCCC\",\"local-gateway-ip\":\"20.1.1.1\",\"remote-gateway-ip\":\"20.1.1.2\", \"spi\":1}}"
->>>>>>> 88f1fa14
                 },
                 "description": ""
             },
@@ -327,9 +316,6 @@
        {
             "name": "ipsecsadecrypt",
             "request": {
-<<<<<<< HEAD
-                "url": "{{node1}}/api/ipsec/decrypt/",
-=======
                 "url": "{{node1}}/api/ipsec/decryption/",
                 "method": "POST",
                 "header": [
@@ -351,7 +337,6 @@
             "name": "ipsec-encrypt-policy",
             "request": {
                 "url": "{{node1}}/api/ipsec/policies/",
->>>>>>> 88f1fa14
                 "method": "POST",
                 "header": [
                     {
@@ -362,22 +347,14 @@
                 ],
                 "body": {
                     "mode": "raw",
-<<<<<<< HEAD
-                    "raw": "{\"kind\":\"IPSecSADecrypt\",\"meta\":{\"name\":\"kg2-ipsec-sa-decrypt\",\"tenant\":\"default\",\"namespace\":\"kg2\"},\"spec\":{\"protocol\":\"ESP\",\"authentication-algorithm\":\"AES_GCM\",\"authentication-key\":\"CCCCCCCCCCCCCCCCCCCCCCCCCCCCCCCC\",\"decryption-algorithm\":\"AES_GCM_256\",\"decryption-key\":\"CCCCCCCCCCCCCCCCCCCCCCCCCCCCCCCC\",\"local-gateway-ip\":\"20.1.1.2\",\"remote-gateway-ip\":\"20.1.1.1\", \"spi\":\"1\"}}}"
-=======
                     "raw": "{\"kind\":\"IPSecPolicy\",\"meta\":{\"name\":\"kg2-ipsec-encrypt-policy\",\"tenant\":\"default\",\"namespace\":\"kg2\"},\"spec\":{\"rules\":[{\"destination\":{\"address\":\"10.0.0.0-10.0.255.255\"},\"sa-name\":\"kg2-ipsec-sa-encrypt\",\"sa-type\":\"ENCRYPT\"}]}}"
->>>>>>> 88f1fa14
                 },
                 "description": ""
             },
             "response": []
         },
         {
-<<<<<<< HEAD
-            "name": "ipsecpolicy",
-=======
             "name": "ipsec-decrypt-policy",
->>>>>>> 88f1fa14
             "request": {
                 "url": "{{node1}}/api/ipsec/policies/",
                 "method": "POST",
@@ -390,19 +367,11 @@
                 ],
                 "body": {
                     "mode": "raw",
-<<<<<<< HEAD
-                    "raw": "{\"kind\":\"IPSecPolicy\",\"meta\":{\"name\":\"kg2-ipsec-policy\",\"tenant\":\"default\",\"namespace\":\"kg2\"},\"spec\":{\"rules\":[{\"source\":{\"address\":\"10.0.0.0-10.0.255.255\"},{\"destination\":{\"address\":\"10.0.0.0-10.0.255.255\"}},\"sa-name\":\"kg2-ipsec-sa-encrypt\",\"sa-type\":\"ENCRYPT\"},{\"source\":{\"address\":\"20.1.1.2 - 20.1.1.2\"},\"destination\":{\"address\":\"20.1.1.1 - 20.1.1.1\"},\"app\":\"ESP\",\"app-config\":\"1\",\"sa-name\":\"kg2-ipsec-sa-decrypt\",\"sa-type\":\"DECRYPT\"}]}}}"
-=======
                     "raw": "{\"kind\":\"IPSecPolicy\",\"meta\":{\"name\":\"kg2-ipsec-decrypt-policy\",\"tenant\":\"default\",\"namespace\":\"public\"},\"spec\":{\"rules\":[{\"source\":{\"address\":\"20.1.1.2 - 20.1.1.2\"},\"destination\":{\"address\":\"20.1.1.1 - 20.1.1.1\"},\"spi\":1,\"sa-name\":\"kg2/kg2-ipsec-sa-decrypt\",\"sa-type\":\"DECRYPT\"}]}}"
->>>>>>> 88f1fa14
                 },
                 "description": ""
             },
             "response": []
         }
-<<<<<<< HEAD
-
-=======
->>>>>>> 88f1fa14
 	]
 }