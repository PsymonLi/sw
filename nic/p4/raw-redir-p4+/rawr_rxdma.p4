--- conflicted
+++ resolved
@@ -162,10 +162,7 @@
         
         chain_txq_doorbell_no_sched     : 8;    // set to update DB but skip scheduler bit
         desc_valid_bit_req              : 8;
-<<<<<<< HEAD
-=======
         redir_pipeline_lpbk_enable      : 8;    // redir pipeline loopback indicator
->>>>>>> 62a1b617
     }
 }
 
@@ -254,11 +251,8 @@
         chain_ring_size_shift           : 5;
         chain_entry_size_shift          : 5;
         chain_ring_index_select         : 3;
-<<<<<<< HEAD
-=======
         redir_pipeline_lpbk_enable      : 1;
         redir_span_instance             : 1;
->>>>>>> 62a1b617
     }
 }
 
@@ -268,17 +262,6 @@
     }    
 }
 
-<<<<<<< HEAD
-header_type dma_phv_pad_384_t {
-    fields {
-        dma_pad                         : 384;
-    }    
-}
-    
-header_type dma_phv_pad_16_t {
-    fields {
-        dma_pad                         : 16;    
-=======
 header_type dma_phv_pad_64_t {
     fields {
         dma_pad                         : 64;
@@ -288,7 +271,6 @@
 header_type dma_phv_pad_256_t {
     fields {
         dma_pad                         : 256;
->>>>>>> 62a1b617
     }    
 }
 
@@ -385,8 +367,6 @@
  * PHV following k (for app DMA etc.)
  */
 @pragma dont_trim
-<<<<<<< HEAD
-=======
 metadata pen_app_redir_header_t         pen_app_redir_hdr;
 
 @pragma dont_trim
@@ -396,34 +376,23 @@
 metadata pen_raw_redir_header_v1_t      pen_raw_redir_hdr_v1;
 
 @pragma dont_trim
->>>>>>> 62a1b617
 metadata ring_entry_t                   ring_entry; 
 
 @pragma dont_trim
 metadata doorbell_data_raw_t            chain_txq_db_data; 
 
 @pragma dont_trim
-<<<<<<< HEAD
-metadata dma_phv_pad_384_t              dma_phv_pad_384_t;
-=======
 metadata dma_phv_pad_64_t               dma_phv_pad_64;
->>>>>>> 62a1b617
 
 @pragma dont_trim
 metadata pkt_descr_t                    aol; 
 
 @pragma dont_trim
-<<<<<<< HEAD
-metadata dma_cmd_pkt2mem_t              dma_pkt0;
-@pragma dont_trim
-metadata dma_cmd_pkt2mem_t              dma_pkt1;
-=======
 metadata dma_cmd_pkt2mem_t              dma_cpu_pkt;
 @pragma dont_trim
 metadata dma_cmd_phv2mem_t              dma_meta;
 @pragma dont_trim
 metadata dma_cmd_pkt2mem_t              dma_pkt_content;
->>>>>>> 62a1b617
 @pragma dont_trim
 metadata dma_cmd_phv2mem_t              dma_desc;
 @pragma dont_trim
@@ -432,11 +401,7 @@
 metadata dma_cmd_phv2mem_t              dma_doorbell;
 
 @pragma dont_trim
-<<<<<<< HEAD
-metadata dma_phv_pad_16_t               dma_pad_16;
-=======
 metadata dma_phv_pad_256_t              dma_pad_256;
->>>>>>> 62a1b617
 
 
 /*
@@ -459,12 +424,8 @@
                      chain_txq_lif, chain_txq_qtype, chain_txq_qid,
                      chain_txq_ring_index_select,
                      chain_txq_doorbell_no_sched, 
-<<<<<<< HEAD
-                     desc_valid_bit_req) {
-=======
                      desc_valid_bit_req,
                      redir_pipeline_lpbk_enable) {
->>>>>>> 62a1b617
     // k + i for stage 0
 
     // from intrinsic
