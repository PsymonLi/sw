#include "nic/include/base.h"
#include <arpa/inet.h>
#include "nic/include/hal_lock.hpp"
#include "nic/include/pd_api.hpp"
#include "nic/hal/pd/iris/rawccb_pd.hpp"
#include "nic/hal/pd/capri/capri_loader.h"
#include "nic/hal/pd/capri/capri_hbm.hpp"
#include "nic/hal/pd/iris/wring_pd.hpp"
#include "nic/hal/src/proxy.hpp"
#include "nic/hal/hal.hpp"
#include "nic/hal/src/lif_manager.hpp"
#include "nic/gen/rawc_txdma/include/rawc_txdma_p4plus_ingress.h"
#include "nic/hal/pd/iris/p4plus_pd_api.h"

/*
 * Number of CAPRI_QSTATE_HEADER_COMMON bytes that should stay constant,
 * i.e., not overwritten, during a CB update. Ideally this should come
 * from an offsetof(rawc_tx_start_d) but that is not available due to
 * bit fields usage in rawc_tx_start_d.
 */
#define RAWCCB_QSTATE_HEADER_TOTAL_SIZE     \
    (CAPRI_QSTATE_HEADER_COMMON_SIZE +      \
     (HAL_NUM_RAWCCB_RINGS_MAX * CAPRI_QSTATE_HEADER_RING_SINGLE_SIZE))
     

namespace hal {
namespace pd {

void *
rawccb_pd_get_hw_key_func (void *entry)
{
    HAL_ASSERT(entry != NULL);
    return (void *)&(((pd_rawccb_t *)entry)->hw_id);
}

uint32_t
rawccb_pd_compute_hw_hash_func (void *key, uint32_t ht_size)
{
    return hal::utils::hash_algo::fnv_hash(key, sizeof(rawccb_hw_id_t)) % ht_size;
}

bool
rawccb_pd_compare_hw_key_func (void *key1, void *key2)
{
    HAL_ASSERT((key1 != NULL) && (key2 != NULL));
    if (*(rawccb_hw_id_t *)key1 == *(rawccb_hw_id_t *)key2) {
        return true;
    }
    return false;
}

/********************************************
 * TxDMA
 * ******************************************/

hal_ret_t
p4pd_get_rawc_tx_stage0_prog_addr(uint64_t* offset)
{
    char progname[] = "txdma_stage0.bin";
    char labelname[]= "rawc_tx_stage0";

    int ret = capri_program_label_to_offset("p4plus",
                                            progname,
                                            labelname,
                                            offset);
    if(ret < 0) {
        return HAL_RET_HW_FAIL;
    }
    HAL_TRACE_DEBUG("Received offset for stage0 program: {:#x}", *offset);
    return HAL_RET_OK;
}

static hal_ret_t
p4pd_rawc_wring_eval(uint32_t qid,
                     types::WRingType wring_type,
                     wring_hw_id_t& wring_base,
                     uint8_t& ring_size_shift,
                     uint8_t& entry_size_shift)
{
    pd_wring_meta_t     *pd_wring_meta;
    hal_ret_t           ret;

    pd_wring_meta = wring_pd_get_meta(wring_type);
    ret = wring_pd_get_base_addr(wring_type, qid, &wring_base);
    if (!pd_wring_meta) {
        ret = HAL_RET_WRING_NOT_FOUND;
    }
    if (ret == HAL_RET_OK) {
        ring_size_shift  = log2(pd_wring_meta->num_slots);
        entry_size_shift = log2(pd_wring_meta->slot_size_in_bytes);
    }

    return ret;
}

static hal_ret_t 
p4pd_add_or_del_rawc_tx_stage0_entry(pd_rawccb_t* rawccb_pd,
                                     bool del,
                                     bool qstate_header_overwrite)
{
    rawc_tx_start_d     data = {0};
    uint8_t             *data_p = (uint8_t *)&data;
    rawccb_t            *rawccb;
    hal_ret_t           ret = HAL_RET_OK;
    uint64_t            pc_offset = 0;
    wring_hw_id_t       my_txq_base;
    uint32_t            data_len = sizeof(data);
    rawccb_hw_addr_t    hw_addr = rawccb_pd->hw_addr;
<<<<<<< HEAD

    rawccb = rawccb_pd->rawccb;
    if (rawccb->my_txq_base) {
        data.u.start_d.my_txq_base = rawccb->my_txq_base;
        data.u.start_d.my_txq_ring_size_shift = rawccb->my_txq_ring_size_shift;
        data.u.start_d.my_txq_entry_size_shift = rawccb->my_txq_entry_size_shift;
    } else {
=======
    uint8_t             ring_size_shift;
    uint8_t             entry_size_shift;

    rawccb = rawccb_pd->rawccb;
    data.u.start_d.my_txq_base = rawccb->my_txq_base;
    data.u.start_d.my_txq_ring_size_shift = rawccb->my_txq_ring_size_shift;
    data.u.start_d.my_txq_entry_size_shift = rawccb->my_txq_entry_size_shift;

    if (!rawccb->my_txq_base) {
>>>>>>> a8b05f1e

        /*
         * Provide reasonable defaults for above
         */
<<<<<<< HEAD
        pd_wring_meta = wring_pd_get_meta(types::WRING_TYPE_APP_REDIR_RAWC);
        ret = wring_pd_get_base_addr(types::WRING_TYPE_APP_REDIR_RAWC,
                                     rawccb->cb_id, &my_txq_base);
        if((ret == HAL_RET_OK) && pd_wring_meta) {
            HAL_TRACE_DEBUG("RAWCCB {} my_txq_base: {:#x}",
                            rawccb->cb_id, my_txq_base);
            data.u.start_d.my_txq_base = my_txq_base;
            data.u.start_d.my_txq_ring_size_shift =
                           log2(pd_wring_meta->num_slots);
            data.u.start_d.my_txq_entry_size_shift =
                           log2(pd_wring_meta->slot_size_in_bytes);
            HAL_TRACE_DEBUG("RAWCCB my_txq_ring_size_shift: {} "
                            "my_txq_entry_size_shift: {}",
                            data.u.start_d.my_txq_ring_size_shift,
                            data.u.start_d.my_txq_entry_size_shift);
        } else {
            HAL_TRACE_ERR("Failed to receive WRING_TYPE_APP_REDIR_RAWC");
            ret = HAL_RET_WRING_NOT_FOUND;
        }
=======
        ret = p4pd_rawc_wring_eval(rawccb->cb_id, types::WRING_TYPE_APP_REDIR_RAWC,
                                   my_txq_base, ring_size_shift, entry_size_shift);
        if (ret != HAL_RET_OK) {
            HAL_TRACE_ERR("{} wring info not found for WRING_TYPE_APP_REDIR_RAWC",
                          __FUNCTION__);
            goto done;
        }

        data.u.start_d.my_txq_base = my_txq_base;
        data.u.start_d.my_txq_ring_size_shift  = ring_size_shift;
        data.u.start_d.my_txq_entry_size_shift = entry_size_shift;

        HAL_TRACE_DEBUG("RAWCCB {} my_txq_base: {:#x}",
                        rawccb->cb_id, my_txq_base);
        HAL_TRACE_DEBUG("RAWCCB my_txq_ring_size_shift: {} "
                        "my_txq_entry_size_shift: {}",
                        data.u.start_d.my_txq_ring_size_shift,
                        data.u.start_d.my_txq_entry_size_shift);
>>>>>>> a8b05f1e
    }

    data.u.start_d.chain_txq_base = rawccb->chain_txq_base;
    data.u.start_d.chain_txq_ring_indices_addr = rawccb->chain_txq_ring_indices_addr;
    data.u.start_d.chain_txq_ring_size_shift = rawccb->chain_txq_ring_size_shift;
    data.u.start_d.chain_txq_entry_size_shift = rawccb->chain_txq_entry_size_shift;
    data.u.start_d.chain_txq_lif = rawccb->chain_txq_lif;
    data.u.start_d.chain_txq_qtype = rawccb->chain_txq_qtype;
    data.u.start_d.chain_txq_qid = rawccb->chain_txq_qid;
    data.u.start_d.chain_txq_ring = rawccb->chain_txq_ring;
    data.u.start_d.rawccb_flags = rawccb->rawccb_flags;

    /*
     * check to see if qstate area should be overwritten
     */
    if (qstate_header_overwrite) {
        if(p4pd_get_rawc_tx_stage0_prog_addr(&pc_offset) != HAL_RET_OK) {
            HAL_TRACE_ERR("Failed to get pc address");
            ret = HAL_RET_HW_FAIL;
            goto done;
        }
        pc_offset = (pc_offset >> 6);
        HAL_TRACE_DEBUG("RAWCCB programming action-id: {:#x}", pc_offset);
        data.action_id = pc_offset;
        data.u.start_d.total = HAL_NUM_RAWCCB_RINGS_MAX;

    } else {
        hw_addr  += RAWCCB_QSTATE_HEADER_TOTAL_SIZE;
        data_p   += RAWCCB_QSTATE_HEADER_TOTAL_SIZE;
        data_len -= RAWCCB_QSTATE_HEADER_TOTAL_SIZE;
    }

    /*
     * Deactivate on request or in error case
     */
    data.u.start_d.rawccb_deactivate = RAWCCB_DEACTIVATE;
    data.u.start_d.rawccb_activate = (uint8_t)~RAWCCB_ACTIVATE;
    if (!del && (ret == HAL_RET_OK)) {
        data.u.start_d.rawccb_deactivate = (uint8_t)~RAWCCB_DEACTIVATE;
        data.u.start_d.rawccb_activate = RAWCCB_ACTIVATE;
    }

    HAL_TRACE_DEBUG("RAWCCB Programming stage0 at hw_addr: 0x{0:x}", hw_addr); 
    if (!p4plus_hbm_write(hw_addr, data_p, data_len)){
        HAL_TRACE_ERR("Failed to create tx: stage0 entry for RAWCCB");
        ret = HAL_RET_HW_FAIL;
    }

done:
    return ret;
}

hal_ret_t 
p4pd_get_rawccb_tx_stage0_entry(pd_rawccb_t* rawccb_pd)
{
    rawc_tx_start_d     data = {0};
    rawccb_t            *rawccb;

    // hardware index for this entry
    rawccb_hw_addr_t    hw_addr = rawccb_pd->hw_addr;

    if(!p4plus_hbm_read(hw_addr,  (uint8_t *)&data, sizeof(data))){
        HAL_TRACE_ERR("Failed to get tx: stage0 entry for RAWCCB");
        return HAL_RET_HW_FAIL;
    }
    rawccb = rawccb_pd->rawccb;
    rawccb->rawccb_flags = data.u.start_d.rawccb_flags;
    rawccb->my_txq_base = data.u.start_d.my_txq_base;
    rawccb->my_txq_ring_size_shift = data.u.start_d.my_txq_ring_size_shift;
    rawccb->my_txq_entry_size_shift = data.u.start_d.my_txq_entry_size_shift;

    rawccb->chain_txq_base = data.u.start_d.chain_txq_base;
    rawccb->chain_txq_ring_indices_addr = data.u.start_d.chain_txq_ring_indices_addr;
    rawccb->chain_txq_ring_size_shift = data.u.start_d.chain_txq_ring_size_shift;
    rawccb->chain_txq_entry_size_shift = data.u.start_d.chain_txq_entry_size_shift;
    rawccb->chain_txq_lif = data.u.start_d.chain_txq_lif;
    rawccb->chain_txq_qtype = data.u.start_d.chain_txq_qtype;
    rawccb->chain_txq_qid = data.u.start_d.chain_txq_qid;
    rawccb->chain_txq_ring = data.u.start_d.chain_txq_ring;

    rawccb->pi = data.u.start_d.pi_0;
    rawccb->ci = data.u.start_d.ci_0;

    return HAL_RET_OK;
}

hal_ret_t 
p4pd_add_or_del_rawccb_txdma_entry(pd_rawccb_t* rawccb_pd,
                                   bool del,
                                   bool qstate_header_overwrite)
{
    hal_ret_t   ret = HAL_RET_OK;

    ret = p4pd_add_or_del_rawc_tx_stage0_entry(rawccb_pd, del,
                                               qstate_header_overwrite);
    if(ret != HAL_RET_OK) {
        goto cleanup;
    }

    return HAL_RET_OK;
cleanup:
    /* TODO: CLEANUP */
    return ret;
}

hal_ret_t 
p4pd_get_rawccb_txdma_entry(pd_rawccb_t* rawccb_pd)
{
    hal_ret_t   ret = HAL_RET_OK;
    
    ret = p4pd_get_rawccb_tx_stage0_entry(rawccb_pd);
    if(ret != HAL_RET_OK) {
        HAL_TRACE_ERR("Failed to get rawc_tx entry");
        goto cleanup;
    }
    return HAL_RET_OK;
cleanup:
    /* TODO: CLEANUP */
    return ret;
}

/**************************/

rawccb_hw_addr_t
pd_rawccb_get_base_hw_addr(pd_rawccb_t* rawccb_pd)
{
    HAL_ASSERT(NULL != rawccb_pd);
    
    // Get the base address of RAWC CB from LIF Manager.
    // Set qtype and qid as 0 to get the start offset. 
    uint64_t offset = g_lif_manager->GetLIFQStateAddr(SERVICE_LIF_APP_REDIR,
                                                      APP_REDIR_RAWC_QTYPE, 0);
    HAL_TRACE_DEBUG("RAWCCB received offset 0x{0:x}", offset);
    return offset + \
        (rawccb_pd->hw_id * P4PD_HBM_RAWCCB_ENTRY_SIZE);
}

hal_ret_t
p4pd_add_or_del_rawccb_entry(pd_rawccb_t* rawccb_pd,
                             bool del,
                             bool qstate_header_overwrite)
{
    hal_ret_t                   ret = HAL_RET_OK;
 
    ret = p4pd_add_or_del_rawccb_txdma_entry(rawccb_pd, del,
                                             qstate_header_overwrite);
    if(ret != HAL_RET_OK) {
        goto err;    
    }

err:
    return ret;
}

static hal_ret_t
p4pd_get_rawccb_entry(pd_rawccb_t* rawccb_pd) 
{
    hal_ret_t                   ret = HAL_RET_OK;
    
    ret = p4pd_get_rawccb_txdma_entry(rawccb_pd);
    if(ret != HAL_RET_OK) {
        HAL_TRACE_ERR("Failed to get txdma entry for rawccb");
        goto err;    
    }

err:
    /*TODO: cleanup */
    return ret;
}

/********************************************
 * APIs
 *******************************************/

hal_ret_t
pd_rawccb_create (pd_rawccb_args_t *args)
{
    hal_ret_t               ret;
    pd_rawccb_s             *rawccb_pd;
    rawccb_hw_id_t          hw_id = args->rawccb->cb_id;
    bool                    qstate_header_overwrite = false;

    HAL_TRACE_DEBUG("RAWCCB pd create for id: {}", hw_id);

    rawccb_pd = find_rawccb_by_hwid(hw_id);
    if (!rawccb_pd) {

        // allocate PD rawccb state
        qstate_header_overwrite = true;
        rawccb_pd = rawccb_pd_alloc_init(hw_id);
        if (rawccb_pd == NULL) {
            ret = HAL_RET_OOM;
            goto cleanup;    
        }
    }

    rawccb_pd->rawccb = args->rawccb;
    rawccb_pd->hw_addr = pd_rawccb_get_base_hw_addr(rawccb_pd);
    printf("RAWCCB{%u} Received hw_addr: 0x%lx ",
           hw_id, rawccb_pd->hw_addr);
    
    // program rawccb
    ret = p4pd_add_or_del_rawccb_entry(rawccb_pd, false,
                                       qstate_header_overwrite);
    if(ret != HAL_RET_OK) {
        goto cleanup;    
    }
    // add to db
    ret = add_rawccb_pd_to_db(rawccb_pd);
    if (ret != HAL_RET_OK) {
       goto cleanup;
    }
    args->rawccb->pd = rawccb_pd;

    return HAL_RET_OK;

cleanup:

    if (rawccb_pd) {
        rawccb_pd_free(rawccb_pd);
    }
    return ret;
}

static hal_ret_t
pd_rawccb_deactivate (pd_rawccb_args_t *args)
{
    hal_ret_t           ret;
    rawccb_t            curr_rawccb;
    pd_rawccb_t         curr_rawccb_pd;
    pd_rawccb_args_t    curr_args;
    rawccb_t*           rawccb = args->rawccb;
    
    pd_rawccb_args_init(&curr_args);
    curr_args.rawccb = &curr_rawccb;
    curr_rawccb.cb_id = rawccb->cb_id;

    rawccb_pd_init(&curr_rawccb_pd, rawccb->cb_id);
    curr_rawccb_pd.rawccb = &curr_rawccb;

    HAL_TRACE_DEBUG("RAWCCB pd deactivate for id: {}", rawccb->cb_id);
    
    ret = pd_rawccb_get(&curr_args);
    if (ret == HAL_RET_OK) {
        ret = p4pd_add_or_del_rawccb_entry(&curr_rawccb_pd, true, false);
        if (ret != HAL_RET_OK) {
            HAL_TRACE_ERR("Failed to deactivate rawccb entry"); 
        }
    }
    
    return ret;
}

hal_ret_t
pd_rawccb_update (pd_rawccb_args_t *args)
{
    hal_ret_t       ret;
    
    if(!args) {
       return HAL_RET_INVALID_ARG; 
    }

    rawccb_t        *rawccb = args->rawccb;
    pd_rawccb_t     *rawccb_pd = (pd_rawccb_t*)rawccb->pd;

    HAL_TRACE_DEBUG("RAWCCB pd update for id: {}", rawccb_pd->hw_id);
    
    /*
     * First, deactivate the current rawccb
     */
    ret = pd_rawccb_deactivate(args);
    if (ret == HAL_RET_OK) {

        // program rawccb
        ret = p4pd_add_or_del_rawccb_entry(rawccb_pd, false, true);
    }

    if (ret != HAL_RET_OK) {
        HAL_TRACE_ERR("Failed to update rawccb");
    }
    return ret;
}

hal_ret_t
pd_rawccb_delete (pd_rawccb_args_t *args,
                  bool retain_in_db)
{
    hal_ret_t       ret;
    
    if(!args) {
       return HAL_RET_INVALID_ARG; 
    }

    rawccb_t        *rawccb = args->rawccb;
    pd_rawccb_t     *rawccb_pd = (pd_rawccb_t*)rawccb->pd;

    HAL_TRACE_DEBUG("RAWCCB pd delete for id: {}", rawccb_pd->hw_id);
    
    ret = p4pd_add_or_del_rawccb_entry(rawccb_pd, true, false);
    if (ret != HAL_RET_OK) {
        HAL_TRACE_ERR("Failed to delete rawccb entry"); 
    }
    
    if (!retain_in_db) {
        del_rawccb_pd_from_db(rawccb_pd);
        rawccb_pd_free(rawccb_pd);
    }

    return ret;
}

hal_ret_t
pd_rawccb_get (pd_rawccb_args_t *args)
{
    hal_ret_t       ret;
    pd_rawccb_t     rawccb_pd;
    rawccb_hw_id_t  hw_id = args->rawccb->cb_id;

    HAL_TRACE_DEBUG("RAWCCB pd get for id: {}", hw_id);

    // allocate PD rawccb state
    rawccb_pd_init(&rawccb_pd, hw_id);
    rawccb_pd.rawccb = args->rawccb;
    
    rawccb_pd.hw_addr = pd_rawccb_get_base_hw_addr(&rawccb_pd);
    HAL_TRACE_DEBUG("Received hw_addr 0x{0:x}", rawccb_pd.hw_addr);

    // get hw rawccb entry
    ret = p4pd_get_rawccb_entry(&rawccb_pd);
    if(ret != HAL_RET_OK) {
        HAL_TRACE_ERR("Get request failed for id: 0x{0:x}", hw_id);
    }
    return ret;
}

}    // namespace pd
}    // namespace hal<|MERGE_RESOLUTION|>--- conflicted
+++ resolved
@@ -106,15 +106,6 @@
     wring_hw_id_t       my_txq_base;
     uint32_t            data_len = sizeof(data);
     rawccb_hw_addr_t    hw_addr = rawccb_pd->hw_addr;
-<<<<<<< HEAD
-
-    rawccb = rawccb_pd->rawccb;
-    if (rawccb->my_txq_base) {
-        data.u.start_d.my_txq_base = rawccb->my_txq_base;
-        data.u.start_d.my_txq_ring_size_shift = rawccb->my_txq_ring_size_shift;
-        data.u.start_d.my_txq_entry_size_shift = rawccb->my_txq_entry_size_shift;
-    } else {
-=======
     uint8_t             ring_size_shift;
     uint8_t             entry_size_shift;
 
@@ -124,32 +115,10 @@
     data.u.start_d.my_txq_entry_size_shift = rawccb->my_txq_entry_size_shift;
 
     if (!rawccb->my_txq_base) {
->>>>>>> a8b05f1e
 
         /*
          * Provide reasonable defaults for above
          */
-<<<<<<< HEAD
-        pd_wring_meta = wring_pd_get_meta(types::WRING_TYPE_APP_REDIR_RAWC);
-        ret = wring_pd_get_base_addr(types::WRING_TYPE_APP_REDIR_RAWC,
-                                     rawccb->cb_id, &my_txq_base);
-        if((ret == HAL_RET_OK) && pd_wring_meta) {
-            HAL_TRACE_DEBUG("RAWCCB {} my_txq_base: {:#x}",
-                            rawccb->cb_id, my_txq_base);
-            data.u.start_d.my_txq_base = my_txq_base;
-            data.u.start_d.my_txq_ring_size_shift =
-                           log2(pd_wring_meta->num_slots);
-            data.u.start_d.my_txq_entry_size_shift =
-                           log2(pd_wring_meta->slot_size_in_bytes);
-            HAL_TRACE_DEBUG("RAWCCB my_txq_ring_size_shift: {} "
-                            "my_txq_entry_size_shift: {}",
-                            data.u.start_d.my_txq_ring_size_shift,
-                            data.u.start_d.my_txq_entry_size_shift);
-        } else {
-            HAL_TRACE_ERR("Failed to receive WRING_TYPE_APP_REDIR_RAWC");
-            ret = HAL_RET_WRING_NOT_FOUND;
-        }
-=======
         ret = p4pd_rawc_wring_eval(rawccb->cb_id, types::WRING_TYPE_APP_REDIR_RAWC,
                                    my_txq_base, ring_size_shift, entry_size_shift);
         if (ret != HAL_RET_OK) {
@@ -168,7 +137,6 @@
                         "my_txq_entry_size_shift: {}",
                         data.u.start_d.my_txq_ring_size_shift,
                         data.u.start_d.my_txq_entry_size_shift);
->>>>>>> a8b05f1e
     }
 
     data.u.start_d.chain_txq_base = rawccb->chain_txq_base;
