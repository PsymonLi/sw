#include "nic/include/base.h"
#include "nic/include/hal_lock.hpp"
#include "nic/include/pd_api.hpp"
#include "nic/hal/pd/iris/hal_state_pd.hpp"
#include "nic/hal/pd/iris/wring_pd.hpp"
#include "nic/hal/pd/capri/capri_loader.h"
#include "nic/hal/pd/capri/capri_hbm.hpp"
#include "nic/include/capri_common.h"
#include "nic/include/capri_barco.h"
#include "nic/hal/pd/iris/p4plus_pd_api.h"

namespace hal {
namespace pd {

static pd_wring_meta_t g_meta[types::WRingType_MAX + 1];

hal_ret_t brq_gcm_slot_parser(pd_wring_meta_t *meta, wring_t *wring, uint8_t *slot);
hal_ret_t arqrx_get_hw_meta(pd_wring_t* wring_pd);
hal_ret_t barco_gcm0_get_hw_meta(pd_wring_t* wring_pd);

hal_ret_t  
wring_pd_meta_init() {
    /*
     * Add meta info for each ring
     * Format: is Global Ring, region name, # of slots in the ring, slot size in bytes
     *         associate object region name, associated size of object
     */

    g_meta[types::WRING_TYPE_SERQ] = 
        (pd_wring_meta_t) {false, CAPRI_HBM_REG_SERQ, 64, DEFAULT_WRING_SLOT_SIZE, "", 0, 0, 0, NULL, NULL};
 
    g_meta[types::WRING_TYPE_NMDR_TX] = 
        (pd_wring_meta_t) {true, CAPRI_HBM_REG_NMDR_TX, 1024, DEFAULT_WRING_SLOT_SIZE,
                                        CAPRI_HBM_REG_DESCRIPTOR_TX, 128,
                           CAPRI_SEM_TNMDR_ALLOC_RAW_ADDR, CAPRI_SEM_TNMDR_FREE_RAW_ADDR, NULL, NULL};
 
    g_meta[types::WRING_TYPE_NMDR_RX] = 
        (pd_wring_meta_t) {true, CAPRI_HBM_REG_NMDR_RX, 1024, DEFAULT_WRING_SLOT_SIZE,
                                        CAPRI_HBM_REG_DESCRIPTOR_RX, 128,
                           CAPRI_SEM_RNMDR_ALLOC_RAW_ADDR, CAPRI_SEM_RNMDR_FREE_RAW_ADDR, NULL, NULL};
    
    g_meta[types::WRING_TYPE_NMPR_SMALL_TX] = 
        (pd_wring_meta_t) {true, CAPRI_HBM_REG_NMPR_SMALL_TX, 1024, DEFAULT_WRING_SLOT_SIZE,
                                        CAPRI_HBM_REG_PAGE_SMALL_TX, 2048,
                           CAPRI_SEM_TNMPR_SMALL_ALLOC_RAW_ADDR, CAPRI_SEM_TNMPR_SMALL_FREE_RAW_ADDR, NULL, NULL};

    g_meta[types::WRING_TYPE_NMPR_SMALL_RX] = 
        (pd_wring_meta_t) {true, CAPRI_HBM_REG_NMPR_SMALL_RX, 1024, DEFAULT_WRING_SLOT_SIZE,
                                        CAPRI_HBM_REG_PAGE_SMALL_RX, 2048,
                           CAPRI_SEM_RNMPR_SMALL_ALLOC_RAW_ADDR, CAPRI_SEM_RNMPR_SMALL_FREE_RAW_ADDR, NULL, NULL};

    g_meta[types::WRING_TYPE_NMPR_BIG_TX] = 
        (pd_wring_meta_t) {true, CAPRI_HBM_REG_NMPR_BIG_TX, 1024, DEFAULT_WRING_SLOT_SIZE,
                                        CAPRI_HBM_REG_PAGE_BIG_TX, 9216,
                           CAPRI_SEM_TNMPR_ALLOC_RAW_ADDR, CAPRI_SEM_TNMPR_FREE_RAW_ADDR, NULL, NULL};

    g_meta[types::WRING_TYPE_NMPR_BIG_RX] = 
        (pd_wring_meta_t) {true, CAPRI_HBM_REG_NMPR_BIG_RX, 1024, DEFAULT_WRING_SLOT_SIZE,
                                        CAPRI_HBM_REG_PAGE_BIG_RX, 9216,
                           CAPRI_SEM_RNMPR_ALLOC_RAW_ADDR, CAPRI_SEM_RNMPR_FREE_RAW_ADDR,NULL, NULL};

    g_meta[types::WRING_TYPE_BSQ] =
        (pd_wring_meta_t) {false, CAPRI_HBM_REG_BSQ, 64, DEFAULT_WRING_SLOT_SIZE, "", 0, 0, 0, NULL, NULL};

    g_meta[types::WRING_TYPE_BRQ] =
        (pd_wring_meta_t) {true, CAPRI_HBM_REG_BRQ, 1024, 128, "", 0, 0, 0, brq_gcm_slot_parser, barco_gcm0_get_hw_meta};

    g_meta[types::WRING_TYPE_SESQ] = 
        (pd_wring_meta_t) {false, CAPRI_HBM_REG_SESQ, 64, DEFAULT_WRING_SLOT_SIZE, "", 0, 0, 0, NULL, NULL};

    g_meta[types::WRING_TYPE_IPSECCBQ] =
        (pd_wring_meta_t) {false, CAPRI_HBM_REG_IPSECCB, 64, DEFAULT_WRING_SLOT_SIZE,
                                  "", 0, 0, 0, NULL, NULL};
    g_meta[types::WRING_TYPE_IPSECCBQ_BARCO] =
        (pd_wring_meta_t) {false, CAPRI_HBM_REG_IPSECCB_BARCO, 64, 128,
                                  "", 0, 0, 0, NULL, NULL};
    g_meta[types::WRING_TYPE_ARQRX] =
        (pd_wring_meta_t) {true, CAPRI_HBM_REG_ARQRX, 1024, DEFAULT_WRING_SLOT_SIZE, "", 0, 0, 0, NULL, arqrx_get_hw_meta};

    g_meta[types::WRING_TYPE_ASQ] =
        (pd_wring_meta_t) {true, CAPRI_HBM_REG_ASQ, 1024, DEFAULT_WRING_SLOT_SIZE, "", 0, 0, 0, NULL, NULL};

    g_meta[types::WRING_TYPE_APP_REDIR_RAWC] =
        (pd_wring_meta_t) {false, CAPRI_HBM_REG_APP_REDIR_RAWC, 1024, DEFAULT_WRING_SLOT_SIZE, "", 0, 0};
<<<<<<< HEAD
=======

    g_meta[types::WRING_TYPE_APP_REDIR_PROXYR] =
        (pd_wring_meta_t) {false, CAPRI_HBM_REG_APP_REDIR_PROXYR, 1024, DEFAULT_WRING_SLOT_SIZE, "", 0, 0};

    g_meta[types::WRING_TYPE_APP_REDIR_PROXYC] =
        (pd_wring_meta_t) {false, CAPRI_HBM_REG_APP_REDIR_PROXYC, 1024, DEFAULT_WRING_SLOT_SIZE, "", 0, 0};
>>>>>>> 62a1b617

    g_meta[types::WRING_TYPE_ASESQ] = 
        (pd_wring_meta_t) {false, CAPRI_HBM_REG_ASESQ, 64, DEFAULT_WRING_SLOT_SIZE, "", 0, 0, 0, NULL};
    return HAL_RET_OK;
}

pd_wring_meta_t* wring_pd_get_meta(types::WRingType type)
{
    return &g_meta[type];    
}
/**************************
 * Helper functions
 *************************/
// allocate a wring pd instance
static inline pd_wring_t *
wring_pd_alloc (void)
{
    pd_wring_t    *wring_pd;

    wring_pd = (pd_wring_t *)g_hal_state_pd->wring_slab()->alloc();
    if (wring_pd == NULL) {
        return NULL;
    }

    return wring_pd;
}

// allocate and initialize a wring pd instance
static inline pd_wring_t *
wring_pd_alloc_init (void)
{
    return wring_pd_init(wring_pd_alloc());
}

// free wring pd instance
static inline hal_ret_t
wring_pd_free (pd_wring_t *wring_pd)
{
    g_hal_state_pd->wring_slab()->free(wring_pd);
    return HAL_RET_OK;
}

// insert wring pd state in all meta data structures
static inline hal_ret_t
add_wring_pd_to_db (pd_wring_t *wring_pd)
{
    g_hal_state_pd->wring_hwid_ht()->insert(wring_pd, &wring_pd->hw_ht_ctxt);
    return HAL_RET_OK;
}

// find a wring pd instance given its hw id
static inline pd_wring_t *
find_wring_by_hwid (wring_hw_id_t hwid)
{
    return (pd_wring_t *)g_hal_state_pd->wring_hwid_ht()->lookup(&hwid);
}

/*****************************
 * APIs
 *****************************/

hal_ret_t
get_default_slot_value(types::WRingType type, uint32_t index, uint8_t* value)
{
    pd_wring_meta_t     *meta = &g_meta[type];

    if(strlen(meta->obj_hbm_reg_name) <= 0) {
        memset(value, 0, meta->slot_size_in_bytes);
    } else {
        wring_hw_id_t obj_addr_base = get_start_offset(meta->obj_hbm_reg_name);
        if(obj_addr_base == 0) {
            HAL_TRACE_ERR("Failed to get the addr for the object");
            memset(value, 0, meta->slot_size_in_bytes);
            return HAL_RET_ENTRY_NOT_FOUND;
        }
        // get the addr of the object
        uint64_t obj_addr = obj_addr_base + (index * meta->obj_size);
        obj_addr = htonll(obj_addr);
        memcpy(value, &obj_addr, sizeof(obj_addr));
    }
    return HAL_RET_OK;
}

hal_ret_t
wring_pd_get_base_addr(types::WRingType type, uint32_t wring_id, wring_hw_id_t* wring_base)
{
    pd_wring_meta_t     *meta = &g_meta[type];
    wring_hw_id_t       addr = 0;

    addr = get_start_offset(meta->hbm_reg_name); 
    if(!addr) {
        HAL_TRACE_ERR("Could not find addr for {} region", meta->hbm_reg_name);
        return HAL_RET_ERR;
    }

    if(meta->is_global) {
        // Global rings start at the base of hbm_region
        *wring_base = addr;    
    } else {
        // Flow local ring. Get the offset based on wring id
        uint32_t wring_size = meta->num_slots * meta->slot_size_in_bytes; 
        *wring_base = addr + (wring_id * wring_size);
    }

    return HAL_RET_OK;
}

hal_ret_t
wring_pd_table_init(types::WRingType type, uint32_t wring_id) 
{
    hal_ret_t           ret = HAL_RET_OK;
    pd_wring_meta_t     *meta = &g_meta[type];
    wring_hw_id_t       wring_base;

    ret = wring_pd_get_base_addr(type, wring_id, &wring_base);
    if(ret != HAL_RET_OK) {
        HAL_TRACE_ERR("Could not find the wring base addr");
        return ret;
    }
    
    uint32_t reg_size = get_size_kb(meta->hbm_reg_name);
    if(!reg_size) {
        HAL_TRACE_ERR("Could not find size for {} region", meta->hbm_reg_name);
        return HAL_RET_ERR;
    }

    uint32_t required_size = meta->num_slots * meta->slot_size_in_bytes;
    HAL_ASSERT(reg_size * 1024 >= required_size);

    // Allocate memory for storing value for a slot
    uint8_t value[meta->slot_size_in_bytes];
    for(uint32_t  index = 0; index<meta->num_slots; index++) {

        uint64_t slot_addr = wring_base + (index * meta->slot_size_in_bytes);
        
        get_default_slot_value(type, index, value);
        p4plus_hbm_write(slot_addr, value, meta->slot_size_in_bytes);
    }
    if (meta->alloc_semaphore_addr) {
        // Initialize CI to ring size
        uint32_t val32;
        // HW full condition is PI + 1 == CI, so for a ring size of N,
        // need to set CI to N + 1
        val32 = htonl(meta->num_slots + 1);
        HAL_TRACE_DEBUG("writing {0} {1} to 0x{2:x}\n", meta->num_slots,
                                val32, meta->alloc_semaphore_addr +
                                CAPRI_SEM_INC_NOT_FULL_CI_OFFSET);
        p4plus_hbm_write(meta->alloc_semaphore_addr + CAPRI_SEM_INC_NOT_FULL_CI_OFFSET,
                                        (uint8_t *)&val32, sizeof (uint32_t));
    }
    if (meta->free_semaphore_addr) {
        // Initialize CI to ring size
        uint32_t val32;
        // HW full condition is PI + 1 == CI, so for a ring size of N,
        // need to set CI to N + 1
        val32 = htonl(meta->num_slots + 1);
        HAL_TRACE_DEBUG("writing {0} {1} to 0x{2:x}\n", meta->num_slots,
                                val32, meta->free_semaphore_addr +
                                CAPRI_SEM_INC_NOT_FULL_CI_OFFSET);
        p4plus_hbm_write(meta->free_semaphore_addr + CAPRI_SEM_INC_NOT_FULL_CI_OFFSET,
                                        (uint8_t *)&val32, sizeof (uint32_t));
    }
    return HAL_RET_OK;
}

/* Partial descriptor for now due to bit fields in the middle */
typedef struct barco_desc_s {
    uint64_t            input_list_address;
    uint64_t            output_list_address;
    uint32_t            command;
    uint32_t            key_desc_index;
    uint64_t            iv_address;
    uint64_t            auth_tag_addr;
    uint32_t            header_size;
    uint64_t            status_address;
    uint32_t            opaque_tag_value;
    uint32_t            opaque_tag_write_en:1;
    uint32_t            rsvd1:31;
    uint16_t            sector_size;
    uint16_t            application_tag;
    uint32_t            sector_num;
    uint64_t            doorbell_addr;
    uint64_t            doorbell_data;
} __PACK__ barco_desc_t;

hal_ret_t brq_gcm_slot_parser(pd_wring_meta_t *meta, wring_t *wring, uint8_t *slot)
{
    barco_desc_t        *gcm_desc;

    gcm_desc = (barco_desc_t*) slot;

    /* Fields already in Little-endian */
    wring->slot_info.gcm_desc.ilist_addr = gcm_desc->input_list_address;
    wring->slot_info.gcm_desc.olist_addr = gcm_desc->output_list_address;
    wring->slot_info.gcm_desc.command = gcm_desc->command;
    wring->slot_info.gcm_desc.key_desc_index = gcm_desc->key_desc_index;
    wring->slot_info.gcm_desc.iv_addr = gcm_desc->iv_address;
    wring->slot_info.gcm_desc.status_addr = gcm_desc->status_address;
    wring->slot_info.gcm_desc.doorbell_addr = gcm_desc->doorbell_addr;
    wring->slot_info.gcm_desc.doorbell_data = gcm_desc->doorbell_data;
    wring->slot_info.gcm_desc.header_size = gcm_desc->header_size;

    /* IV is not directly located in the ring, hence dereference it */
    
    if(!p4plus_hbm_read(gcm_desc->iv_address, 
                        (uint8_t*)&wring->slot_info.gcm_desc.salt,
                        sizeof(wring->slot_info.gcm_desc.salt))) {
        HAL_TRACE_ERR("Failed to read the Salt information from HBM");    
    }
    if(!p4plus_hbm_read(gcm_desc->iv_address + 4, 
                        (uint8_t*)&wring->slot_info.gcm_desc.explicit_iv, 
                        sizeof(wring->slot_info.gcm_desc.explicit_iv))) {
        HAL_TRACE_ERR("Failed to read the explicit IV information from HBM");    
    }
    if(!p4plus_hbm_read(gcm_desc->status_address, 
                        (uint8_t*)&wring->slot_info.gcm_desc.barco_status, 
                        sizeof(wring->slot_info.gcm_desc.barco_status))) {
        HAL_TRACE_ERR("Failed to read the Barco Status information from HBM");    
    }

    return HAL_RET_OK;
}

static
hal_ret_t
p4pd_wring_get_entry(pd_wring_t* wring_pd) 
{
    hal_ret_t           ret = HAL_RET_OK;
    wring_t*            wring = wring_pd->wring;
    pd_wring_meta_t     *meta = &g_meta[wring->wring_type];
    wring_hw_id_t       wring_base;
   
    ret = wring_pd_get_base_addr(wring->wring_type, 
                                 wring->wring_id, 
                                 &wring_base);
    if(ret != HAL_RET_OK) {
        HAL_TRACE_ERR("Could not find the wring base addr");
        return ret;
    }
    
    // Normalize
    uint32_t slot_index = (wring_pd->wring->slot_index % meta->num_slots);
    wring_hw_id_t slot_addr = wring_base + (slot_index * meta->slot_size_in_bytes);

    uint8_t value[meta->slot_size_in_bytes];
    if(!p4plus_hbm_read(slot_addr, 
                        value, 
                        meta->slot_size_in_bytes)) {
        HAL_TRACE_ERR("Failed to read the data from the hw)");    
    }
    if(meta->slot_size_in_bytes == sizeof(uint64_t)) {
        wring->slot_value = ntohll(*(uint64_t *)value);
    } else {
        if (meta->slot_parser) {
            meta->slot_parser(meta, wring, value);
        }
        else {
            /* All non basic types need to be supported with a parser */
            assert(0);
        }
    }
    return ret;
}

hal_ret_t
barco_gcm0_get_hw_meta(pd_wring_t* wring_pd)
{
    uint32_t            value;
    hal_ret_t           ret = HAL_RET_OK;

    if(!p4plus_reg_read(CAPRI_BARCO_MD_HENS_REG_GCM0_PRODUCER_IDX,
                        value)) {
        HAL_TRACE_ERR("Failed to read the Barco PIDX value from hw)");
    }
    else {
        HAL_TRACE_DEBUG("Barco GCM0 PIDX 0x{0:x}", value);
        wring_pd->wring->pi = value;
    }

    if(!p4plus_reg_read(CAPRI_BARCO_MD_HENS_REG_GCM0_CONSUMER_IDX,
                        value)) {
        HAL_TRACE_ERR("Failed to read the Barco CIDX value from hw)");
    }
    else {
        HAL_TRACE_DEBUG("Barco GCM0 CIDX 0x{0:x}", value);
        wring_pd->wring->ci = value;
    }
    return ret;
}

hal_ret_t
arqrx_get_hw_meta(pd_wring_t* wring_pd)
{
	uint16_t			pindex = 0;
	// get address for ARQRX queue index region
	wring_hw_id_t addr = get_start_offset(CAPRI_HBM_REG_ARQRX_QIDXR);
	if(addr <= 0) {
		HAL_TRACE_ERR("Failed to get ARQ QIDXR region");
		return HAL_RET_QUEUE_NOT_FOUND;
	}

	if(!p4plus_hbm_read(addr, (uint8_t*)&pindex, sizeof(pindex))) {
		HAL_TRACE_ERR("Failed to read pindex value");
		return HAL_RET_HW_FAIL;
	}
    HAL_TRACE_DEBUG("ARQRX PI ADDR 0x{0:x}", addr);
    HAL_TRACE_DEBUG("ARQRX PI VALUE 0x{0:x}", ntohs(pindex));
	wring_pd->wring->pi = ntohs(pindex);
	return HAL_RET_OK;
}

static
hal_ret_t
p4pd_wring_get_meta(pd_wring_t* wring_pd)
{
    hal_ret_t           ret = HAL_RET_OK;
    wring_t*            wring = wring_pd->wring;
    pd_wring_meta_t     *meta = &g_meta[wring->wring_type];
    uint64_t            sem_addr = meta->alloc_semaphore_addr;

    if(meta->get_hw_meta_fn) {
    	return meta->get_hw_meta_fn(wring_pd);
    }

    HAL_TRACE_DEBUG("Reading pi from the addr: 0x{0:x}", sem_addr);

    uint32_t value;
    if(!p4plus_reg_read(sem_addr,
                        value)) {
        HAL_TRACE_ERR("Failed to read the data from the hw)");
    }

    wring->pi = value;

    sem_addr += 4;
    HAL_TRACE_DEBUG("Reading ci from the addr: 0x{0:x}", sem_addr);

    if(!p4plus_reg_read(sem_addr,
                        value)) {
        HAL_TRACE_ERR("Failed to read the data from the hw)");
    }

    wring->ci = value;
    return ret;
}

hal_ret_t
wring_pd_init_global_rings() 
{
    hal_ret_t   ret = HAL_RET_OK;
   
    ret = wring_pd_meta_init();
    if(ret != HAL_RET_OK) {
        HAL_TRACE_ERR("Failed to initialize meta");
        return HAL_RET_ERR; 
    }

    for(int i = 1; i< types::WRingType_ARRAYSIZE; i++) {
        if(g_meta[i].is_global) {
            ret = wring_pd_table_init(types::WRingType(i), 0);
            if(ret != HAL_RET_OK) {
                HAL_TRACE_ERR("Failed to initialize p4plus wring of type: {}", i); 
                // continue with the initialization of the remaining tables
                continue;
            } 
            HAL_TRACE_DEBUG("Initialized p4plus ring: {}", 
                types::WRingType_Name(types::WRingType(i)));
        }
    }
    return ret;
}

void *
wring_pd_get_hw_key_func (void *entry)
{
    HAL_ASSERT(entry != NULL);
    return (void *)&(((pd_wring_t *)entry)->hw_id);
}

uint32_t
wring_pd_compute_hw_hash_func (void *key, uint32_t ht_size)
{
    return hal::utils::hash_algo::fnv_hash(key, sizeof(wring_hw_id_t)) % ht_size;
}

bool
wring_pd_compare_hw_key_func (void *key1, void *key2)
{
    HAL_ASSERT((key1 != NULL) && (key2 != NULL));
    if (*(wring_hw_id_t *)key1 == *(wring_hw_id_t *)key2) {
        return true;
    }
    return false;
}

hal_ret_t
pd_wring_create (pd_wring_args_t *args)
{
    hal_ret_t               ret;
    pd_wring_s              *wring_pd;

    HAL_TRACE_DEBUG("WRING pd create");

    // allocate PD wring state
    wring_pd = wring_pd_alloc_init();
    if (wring_pd == NULL) {
        return HAL_RET_OOM;
    }
    HAL_TRACE_DEBUG("Alloc done");
    wring_pd->wring = args->wring;

    // TODO: get hw base  for this WRING
    //wring_pd->hw_id = pd_wring_get_base_hw_index(wring_pd);
    ret = wring_pd_table_init(wring_pd->wring->wring_type,
                              wring_pd->wring->wring_id);
    if(ret != HAL_RET_OK) {
        goto cleanup;    
    }

    // add to db
    ret = add_wring_pd_to_db(wring_pd);
    if (ret != HAL_RET_OK) {
       goto cleanup;
    }
    HAL_TRACE_DEBUG("DB add done");
    args->wring->pd = wring_pd;

    return HAL_RET_OK;

cleanup:
    if (wring_pd) {
        wring_pd_free(wring_pd);
    }
    return ret;
}

hal_ret_t
pd_wring_get_entry (pd_wring_args_t *args)
{
    hal_ret_t               ret;
    pd_wring_t              wring_pd;

    // allocate PD wring state
    wring_pd_init(&wring_pd);

    wring_pd.wring = args->wring;

    // get hw wring entry
    ret = p4pd_wring_get_entry(&wring_pd);
    if(ret != HAL_RET_OK) {
        HAL_TRACE_ERR("Failed to get wring entry"); 
        goto cleanup;    
    }
cleanup:
    return ret;
}

hal_ret_t
pd_wring_get_meta (pd_wring_args_t *args)
{
    hal_ret_t               ret;
    pd_wring_t              wring_pd;

    HAL_TRACE_DEBUG("Wring pd get meta");

    // allocate PD wring state
    wring_pd_init(&wring_pd);

    wring_pd.wring = args->wring;

    // get hw wring entry
    ret = p4pd_wring_get_meta(&wring_pd);
    if(ret != HAL_RET_OK) {
        HAL_TRACE_ERR("Failed to get wring meta");
        goto cleanup;
    }
cleanup:
    return ret;
}

}    // namespace pd
}    // namespace hal<|MERGE_RESOLUTION|>--- conflicted
+++ resolved
@@ -82,15 +82,12 @@
 
     g_meta[types::WRING_TYPE_APP_REDIR_RAWC] =
         (pd_wring_meta_t) {false, CAPRI_HBM_REG_APP_REDIR_RAWC, 1024, DEFAULT_WRING_SLOT_SIZE, "", 0, 0};
-<<<<<<< HEAD
-=======
 
     g_meta[types::WRING_TYPE_APP_REDIR_PROXYR] =
         (pd_wring_meta_t) {false, CAPRI_HBM_REG_APP_REDIR_PROXYR, 1024, DEFAULT_WRING_SLOT_SIZE, "", 0, 0};
 
     g_meta[types::WRING_TYPE_APP_REDIR_PROXYC] =
         (pd_wring_meta_t) {false, CAPRI_HBM_REG_APP_REDIR_PROXYC, 1024, DEFAULT_WRING_SLOT_SIZE, "", 0, 0};
->>>>>>> 62a1b617
 
     g_meta[types::WRING_TYPE_ASESQ] = 
         (pd_wring_meta_t) {false, CAPRI_HBM_REG_ASESQ, 64, DEFAULT_WRING_SLOT_SIZE, "", 0, 0, 0, NULL};
