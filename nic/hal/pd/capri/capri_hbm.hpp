#ifndef __CAPRI_HBM_HPP__
#define __CAPRI_HBM_HPP__

#define CAPRI_HBM_MEM_REG_NAME_MAX_LEN 80
#define CARPI_HBM_MEM_NUM_MEM_REGS 54

#define JP4_ATOMIC_STATS         "atomic_stats" 

#define JKEY_REGIONS             "regions"
#define JKEY_REGION_NAME         "name"
#define JKEY_SIZE_KB             "size_kb"
#define JKEY_START_OFF           "start_offset"

#define JP4_PRGM                 "p4_program"
#define JP4PLUS_PRGM             "p4plus_program"
#define JLIF_QSTATE              "qstate"
#define JTIMERS                  "timers"

#include "nic/include/base.h"

typedef struct capri_hbm_region_s {
    char        mem_reg_name[CAPRI_HBM_MEM_REG_NAME_MAX_LEN];
    uint32_t    size_kb;
    uint32_t    start_offset;
} capri_hbm_region_t;

hal_ret_t capri_hbm_parse();
uint32_t get_start_offset(const char *reg_name);
uint32_t get_size_kb(const char *reg_name);
int32_t capri_hbm_read_mem(uint64_t addr, uint8_t *buf, uint32_t size);
int32_t capri_hbm_write_mem(uint64_t addr, uint8_t *buf, uint32_t size);

#define JKEY_REGIONS        "regions"
#define JKEY_REGION_NAME    "name"
#define JKEY_SIZE_KB        "size_kb"
#define JKEY_START_OFF      "start_offset"

#define JP4_PRGM            "p4_program"
#define JP4_SEMAPHORE       "semaphore"
#define JP4_REPL            "mcast_repl"

#define CAPRI_HBM_REG_NMDR_RX            "nmdr-rx"
#define CAPRI_HBM_REG_NMDR_TX            "nmdr-tx"
#define CAPRI_HBM_REG_DESCRIPTOR_RX      "descriptor-rx"
#define CAPRI_HBM_REG_DESCRIPTOR_TX      "descriptor-tx"
#define CAPRI_HBM_REG_NMPR_BIG_RX        "nmpr-big-rx"
#define CAPRI_HBM_REG_NMPR_BIG_TX        "nmpr-big-tx"
#define CAPRI_HBM_REG_PAGE_BIG_RX        "page-big-rx"
#define CAPRI_HBM_REG_PAGE_BIG_TX        "page-big-tx"
#define CAPRI_HBM_REG_NMPR_SMALL_RX      "nmpr-small-rx"
#define CAPRI_HBM_REG_NMPR_SMALL_TX      "nmpr-small-tx"
#define CAPRI_HBM_REG_PAGE_SMALL_RX      "page-small-rx"
#define CAPRI_HBM_REG_PAGE_SMALL_TX      "page-small-tx"
#define CAPRI_HBM_REG_BRQ                "brq"
#define CAPRI_HBM_REG_BARCO_RING_ASYM    "brq-ring-asym"
#define CAPRI_HBM_REG_CRYPTO_ASYM_DMA_DESCR "crypto-asym-dma-descr"
#define CAPRI_HBM_REG_CRYPTO_HBM_MEM     "crypto-hbm-mem"
#define CAPRI_BARCO_KEY_DESC             "key-desc-array"
#define CAPRI_BARCO_KEY_MEM              "key-mem"
#define CAPRI_HBM_REG_ASYM_KEY_DESCR     "crypto-asym-key-desc-array"
#define CAPRI_HBM_REG_IPSEC_PAD_TABLE    "ipsec_pad_table"
#define CAPRI_HBM_REG_IPSEC_IP_HDR       "ipsec_ip_header"
#define CAPRI_HBM_REG_BSQ                "bsq"
#define CAPRI_HBM_REG_SERQ               "serq"
#define CAPRI_HBM_REG_SESQ               "sesq"
#define CAPRI_HBM_REG_ASESQ              "asesq"
#define CAPRI_HBM_REG_IPSECCB            "ipsec-cb"
#define CAPRI_HBM_REG_IPSECCB_BARCO      "ipsec_cb_barco"
#define CAPRI_HBM_REG_ARQRX              "arq-rx"
#define CAPRI_HBM_REG_ASQ                "asq"
#define CAPRI_HBM_REG_CPU_DESCR          "cpu-descriptor"
#define CAPRI_HBM_REG_CPU_PAGE           "cpu-page"
#define CAPRI_HBM_REG_ARQRX_QIDXR        "arqrx-qidxr"
#define CAPRI_HBM_REG_TXS_SCHEDULER      "tx-scheduler"
#define CAPRI_HBM_REG_APP_REDIR_RAWC     "app-redir-rawc"
<<<<<<< HEAD
=======
#define CAPRI_HBM_REG_APP_REDIR_PROXYR   "app-redir-proxyr"
#define CAPRI_HBM_REG_APP_REDIR_PROXYC   "app-redir-proxyc"
>>>>>>> 62a1b617
#define CAPRI_NUM_SEMAPHORES            512

#define PAGE_SCRATCH_SIZE               512
#define PAGE_SCRATCH_SIZE_BYTES         8

#define    JUMBO_FRAME_SIZE             9216
#define    ETH_FRAME_SIZE               1536

#define RNMDR_TABLE_BASE        "hbm_rnmdr_table_base"
#define RNMPR_TABLE_BASE        "hbm_rnmpr_table_base"
#define RNMPR_SMALL_TABLE_BASE  "hbm_rnmpr_small_table_base"
#define TNMDR_TABLE_BASE        "hbm_tnmdr_table_base"
#define TNMPR_TABLE_BASE        "hbm_tnmpr_table_base"
#define TNMPR_SMALL_TABLE_BASE  "hbm_tnmpr_small_table_base"
#define BRQ_BASE                "hbm_brq_base"
#define TCP_RX_STATS_TABLE_BASE "hbm_tcp_rx_stats_table_base"

#define IPSEC_CB_BASE "ipsec_cb_base"
#define IPSEC_PAD_BYTES_HBM_TABLE_BASE "ipsec_pad_table_base"
#define IPSEC_IP_HDR_BASE "ipsec_ip_hdr_base"

#define ARQRX_BASE              "hbm_arqrx_base"
#define ARQRX_QIDXR_BASE        "hbm_arqrx_qidxr_base"

#define P4_FLOW_HASH_BASE               "p4_flow_hash_base"
#define P4_FLOW_INFO_BASE               "p4_flow_info_base"
#define P4_SESSION_STATE_BASE           "p4_session_state_base"
#define P4_FLOW_STATS_BASE              "p4_flow_stats_base"
#define P4_FLOW_ATOMIC_STATS_BASE       "p4_flow_atomic_stats_base"

typedef struct capri_descr_s {
        uint64_t        scratch[8];
        uint64_t        A0;
        uint32_t        O0;
        uint32_t        L0;
        uint64_t        A1;
        uint32_t        O1;
        uint32_t        L1;
        uint64_t        A2;
        uint32_t        O2;
        uint32_t        L2;
        uint64_t        next_addr;
        uint64_t        reserved;
} capri_descr_t;

typedef struct capri_big_page_s {
        uint64_t        scratch[PAGE_SCRATCH_SIZE_BYTES];
        char            data[JUMBO_FRAME_SIZE];
} capri_big_page_t;

typedef struct capri_small_page_s {
        uint64_t        scratch[PAGE_SCRATCH_SIZE_BYTES];
        char            data[ETH_FRAME_SIZE];
} capri_small_page_t;

#endif    // __CAPRI_HPP__<|MERGE_RESOLUTION|>--- conflicted
+++ resolved
@@ -73,11 +73,8 @@
 #define CAPRI_HBM_REG_ARQRX_QIDXR        "arqrx-qidxr"
 #define CAPRI_HBM_REG_TXS_SCHEDULER      "tx-scheduler"
 #define CAPRI_HBM_REG_APP_REDIR_RAWC     "app-redir-rawc"
-<<<<<<< HEAD
-=======
 #define CAPRI_HBM_REG_APP_REDIR_PROXYR   "app-redir-proxyr"
 #define CAPRI_HBM_REG_APP_REDIR_PROXYC   "app-redir-proxyc"
->>>>>>> 62a1b617
 #define CAPRI_NUM_SEMAPHORES            512
 
 #define PAGE_SCRATCH_SIZE               512
