#include <string>
#include <sstream>
#include <iostream>
#include <iomanip>
#include "nic/hal/src/proxy.hpp"
#include "nic/hal/plugins/proxy/proxy_plugin.hpp"
#include "nic/hal/src/tcpcb.hpp"
#include "nic/include/tcp_common.h"
#include "nic/include/interface_api.hpp"
#include "nic/hal/pd/common/pd_api.hpp"
#include "nic/hal/pd/iris/hal_state_pd.hpp"
#include "nic/hal/pd/iris/endpoint_pd.hpp"
#include "nic/hal/lkl/lkl_api.hpp"
#include "nic/hal/lkl/lklshim.hpp"
#include "nic/p4/nw/include/defines.h"
#include "nic/asm/cpu-p4plus/include/cpu-defines.h"

namespace hal {
namespace proxy {

thread_local fte::ctx_t *gl_ctx;

#define SET_COMMON_IP_HDR(_buf, _i) \
    _buf[_i++] = 0x08; \
    _buf[_i++] = 0x00; \
    _buf[_i++] = 0x45; \
    _buf[_i++] = 0x08; \
    _buf[_i++] = 0x00; \
    _buf[_i++] = 0x28; \
    _buf[_i++] = 0x00; \
    _buf[_i++] = 0x01; \
    _buf[_i++] = 0x00; \
    _buf[_i++] = 0x00; \
    _buf[_i++] = 0x40; \
    _buf[_i++] = 0x06; \
    _buf[_i++] = 0xfa; \
    _buf[_i++] = 0x71;

// byte array to hex string for logging
std::string hex_dump(const uint8_t *buf, size_t sz)
{
    std::ostringstream result;

    for(size_t i = 0; i < sz; i+=8) {
        result << " 0x";
        for (size_t j = i ; j < sz && j < i+8; j++) {
            result << std::setw(2) << std::setfill('0') << std::hex << (int)buf[j];
        }
    }

    return result.str();
}


hal_ret_t
proxy_create_hdr_template(TcpCbSpec &spec,
                          ether_header_t *eth,
                          vlan_header_t* vlan,
                          ipv4_header_t *ip,
                          tcp_header_t *tcp,
                          bool is_itor_dir,
                          uint16_t hw_vlan_id)
{
    hal_ret_t       ret = HAL_RET_OK;
    uint8_t         buf[64];
    uint8_t         i = 0;
    uint16_t        vlan_id;
    uint16_t        sport, dport;
    uint32_t        sip, dip;
    mac_addr_t      smac, dmac;

    HAL_TRACE_DEBUG("tcp-proxy: header template eth={}", hex_dump((uint8_t*)eth, 18));
    HAL_TRACE_DEBUG("tcp-proxy: header template ip={}", hex_dump((uint8_t*)ip, sizeof(ipv4_header_t)));
    HAL_TRACE_DEBUG("tcp-proxy: header template tcp={}", hex_dump((uint8_t*)tcp, sizeof(tcp_header_t)));

    if (is_itor_dir) {
        sport = tcp->sport;
        dport = tcp->dport;
        memcpy(&sip, &ip->saddr, sizeof(ip->saddr));
        memcpy(&dip, &ip->daddr, sizeof(ip->daddr));
        memcpy(&smac, eth->smac, ETH_ADDR_LEN);
        memcpy(&dmac, eth->dmac, ETH_ADDR_LEN);
        vlan_id = htons(hw_vlan_id);
        //spec.set_source_lif(hal::pd::ep_pd_get_hw_lif_id(ctx.dep()));
    } else {
        sport = tcp->dport;
        dport = tcp->sport;
        memcpy(&sip, &ip->daddr, sizeof(ip->daddr));
        memcpy(&dip, &ip->saddr, sizeof(ip->saddr));
        memcpy(&smac, eth->dmac, ETH_ADDR_LEN);
        memcpy(&dmac, eth->smac, ETH_ADDR_LEN);

        vlan_id = vlan->vlan_tag;
        //spec.set_source_lif(hal::pd::ep_pd_get_hw_lif_id(ctx.sep()));
     }
    HAL_TRACE_DEBUG("tcp-proxy: sport={}", hex_dump((uint8_t*)&sport, sizeof(sport)));
    HAL_TRACE_DEBUG("tcp-proxy: dport={}", hex_dump((uint8_t*)&dport, sizeof(dport)));
    HAL_TRACE_DEBUG("tcp-proxy: sip={}", hex_dump((uint8_t*)&sip, sizeof(sip)));
    HAL_TRACE_DEBUG("tcp-proxy: dip={}", hex_dump((uint8_t*)&dip, sizeof(dip)));
    HAL_TRACE_DEBUG("tcp-proxy: smac={}", hex_dump((uint8_t*)smac, sizeof(smac)));
    HAL_TRACE_DEBUG("tcp-proxy: dmac={}", hex_dump((uint8_t*)dmac, sizeof(dmac)));
    HAL_TRACE_DEBUG("tcp-proxy: vlan={}", hex_dump((uint8_t*)&vlan_id, sizeof(vlan_id)));

    spec.set_source_port(ntohs(dport));
    spec.set_dest_port(ntohs(sport));
    memcpy(&buf[i], &smac, sizeof(smac));
    i += sizeof(smac);
    memcpy(&buf[i], &dmac, sizeof(dmac));
    i += sizeof(smac);
    buf[i++] = 0x81;
    buf[i++] = 0x00;
    memcpy(&buf[i], &vlan_id, sizeof(vlan_id));
    i += sizeof(vlan_id);
    SET_COMMON_IP_HDR(buf, i);
    memcpy(&buf[i], &dip, sizeof(dip));
    i += sizeof(dip);
    memcpy(&buf[i], &sip, sizeof(sip));
    i += sizeof(sip);

    HAL_ABORT(i < sizeof(buf));

    HAL_TRACE_DEBUG("Header template = {}", hex_dump((uint8_t*)buf, sizeof(buf)));
    spec.set_header_template(buf, i);
    spec.set_header_len(i);
    return ret;
}

hal_ret_t
proxy_tcp_cb_init_def_params(TcpCbSpec& spec)
{
    spec.set_snd_wnd(8000);
    spec.set_snd_cwnd(8000);
    spec.set_rcv_mss(9216);
    return HAL_RET_OK;
}

hal_ret_t
tcp_create_cb(qid_t qid, uint16_t src_lif, ether_header_t *eth, vlan_header_t* vlan, ipv4_header_t *ip, tcp_header_t *tcp, bool is_itor_dir, uint16_t hw_vlan_id,
              types::AppRedirType l7_proxy_type)
{
    hal_ret_t       ret = HAL_RET_OK;
    TcpCbSpec       spec;
    TcpCbResponse   rsp;
    fte::ctx_t &ctx = *gl_ctx;
    if(ctx.dif() == NULL || ctx.dif()->if_type == intf::IF_TYPE_TUNNEL) {
        HAL_TRACE_DEBUG("Skipping TCPCB creation for TUNNEL interface");
        return HAL_RET_OK;
    }

    HAL_TRACE_DEBUG("Create TCPCB for qid: {}", qid);
    spec.mutable_key_or_handle()->set_tcpcb_id(qid);
    if (is_itor_dir) {
        spec.set_source_lif(hal::SERVICE_LIF_CPU);
    } else {
        spec.set_source_lif(src_lif);
    }
    ret = proxy_tcp_cb_init_def_params(spec);
    if(ret != HAL_RET_OK) {
        HAL_TRACE_ERR("Failed to initialize CB");
        return ret;
    }

    ret = proxy_create_hdr_template(spec, eth, vlan, ip, tcp, is_itor_dir, hw_vlan_id);
    if(ret != HAL_RET_OK) {
        HAL_TRACE_ERR("Failed to initialize header templates");
        return ret;
    }

    spec.set_l7_proxy_type(l7_proxy_type);
    ret = tcpcb_create(spec, &rsp);
    if(ret != HAL_RET_OK || rsp.api_status() != types::API_STATUS_OK) {
        HAL_TRACE_ERR("Failed to create TCP cb for id: {}, ret: {}, rsp: ",
                        qid, ret, rsp.api_status());
        return ret;
    }

    HAL_TRACE_DEBUG("Successfully created TCPCB for id: {}", qid);
    return ret;
}


void
tcp_update_cb(void *tcpcb, uint32_t qid, uint16_t src_lif)
{
    hal_ret_t ret = HAL_RET_OK;
    TcpCbSpec *spec = new TcpCbSpec;
    TcpCbResponse rsp;
    TcpCbGetRequest *get_req = new TcpCbGetRequest;
    TcpCbGetResponse get_rsp;
    TcpCbKeyHandle kh;
    uint8_t data[64];

    if (!gl_ctx) {
        HAL_TRACE_DEBUG("tcp_update_cb not called from current thread");
        return;
    }
    kh.set_tcpcb_id(qid);
    get_req->set_allocated_key_or_handle(&kh);
    tcpcb_get(*get_req, &get_rsp);
    HAL_TRACE_DEBUG("Get response: {}", get_rsp.api_status());
    spec->set_allocated_key_or_handle(&kh);
    HAL_TRACE_DEBUG("tcp-proxy: tcpcb={}\n", tcpcb);
    HAL_TRACE_DEBUG("tcp-proxy: tcpcb={}", hex_dump((uint8_t*)tcpcb, 2048));

    if (tcpcb) {
        HAL_TRACE_DEBUG("lkl rcv_nxt={}, snd_nxt={}, snd_una={}, rcv_tsval={}, ts_recent={}",
                        hal::pd::lkl_get_tcpcb_rcv_nxt(tcpcb),
                        hal::pd::lkl_get_tcpcb_snd_nxt(tcpcb),
                        hal::pd::lkl_get_tcpcb_snd_una(tcpcb),
                        hal::pd::lkl_get_tcpcb_rcv_tsval(tcpcb),
                        hal::pd::lkl_get_tcpcb_ts_recent(tcpcb));

        spec->set_rcv_nxt(hal::pd::lkl_get_tcpcb_rcv_nxt(tcpcb));
        spec->set_snd_nxt(hal::pd::lkl_get_tcpcb_snd_nxt(tcpcb));
        spec->set_snd_una(hal::pd::lkl_get_tcpcb_snd_una(tcpcb));
        spec->set_rcv_tsval(hal::pd::lkl_get_tcpcb_rcv_tsval(tcpcb));
        spec->set_ts_recent(hal::pd::lkl_get_tcpcb_ts_recent(tcpcb));
    }
    spec->set_serq_base(get_rsp.mutable_spec()->serq_base());
    spec->set_debug_dol(get_rsp.mutable_spec()->debug_dol());
    spec->set_sesq_base(get_rsp.mutable_spec()->sesq_base());
    spec->set_sesq_pi(get_rsp.mutable_spec()->sesq_pi());
    spec->set_sesq_ci(get_rsp.mutable_spec()->sesq_ci());
    spec->set_snd_wnd(get_rsp.mutable_spec()->snd_wnd());
    spec->set_snd_cwnd(get_rsp.mutable_spec()->snd_cwnd());
    spec->set_rcv_mss(get_rsp.mutable_spec()->rcv_mss());
    spec->set_source_port(get_rsp.mutable_spec()->source_port());
    spec->set_dest_port(get_rsp.mutable_spec()->dest_port());
    spec->set_header_len(get_rsp.mutable_spec()->header_len());

    memcpy(data,
           get_rsp.mutable_spec()->header_template().c_str(),
           std::max(get_rsp.mutable_spec()->header_template().size(), sizeof(data)));

    spec->set_header_template(data, sizeof(data));

    spec->set_state(hal::pd::lkl_get_tcpcb_state(tcpcb));
    src_lif = get_rsp.mutable_spec()->source_lif();
    HAL_TRACE_DEBUG("Calling TCPCB Update with src_lif: {}", src_lif);
    spec->set_source_lif(src_lif);
    spec->set_asesq_base(get_rsp.mutable_spec()->asesq_base());
    spec->set_asesq_pi(get_rsp.mutable_spec()->asesq_pi());
    spec->set_asesq_ci(get_rsp.mutable_spec()->asesq_ci());
    spec->set_debug_dol_tx(get_rsp.mutable_spec()->debug_dol_tx());
    spec->set_pending_ack_send(true);

    HAL_TRACE_DEBUG("Calling TCPCB Update with id: {}", qid);
    ret = tcpcb_update(*spec, &rsp);

    if (ret != HAL_RET_OK) {
        HAL_TRACE_DEBUG("tcbcb update failed {}", ret);
        return;
    }
}


hal_ret_t
tcp_trigger_ack_send(uint32_t qid, tcp_header_t *tcp)
{
    hal_ret_t ret = HAL_RET_OK;
    TcpCbSpec *spec = new TcpCbSpec;
    TcpCbResponse rsp;
    TcpCbGetRequest *get_req = new TcpCbGetRequest;
    TcpCbGetResponse get_rsp;
    TcpCbKeyHandle kh;
    uint8_t data[64];

    kh.set_tcpcb_id(qid);
    get_req->set_allocated_key_or_handle(&kh);
    tcpcb_get(*get_req, &get_rsp);

    spec->set_allocated_key_or_handle(&kh);
    if (tcp != NULL) {
      
      spec->set_rcv_nxt(ntohl(tcp->seq)+1);
      HAL_TRACE_DEBUG("lkl_trigger_ack_send: rcv_nxt=0x{0:x}", ntohl(tcp->seq));
    } else {
      spec->set_rcv_nxt(get_rsp.mutable_spec()->rcv_nxt());
    }
    spec->set_snd_nxt(get_rsp.mutable_spec()->snd_nxt()+1);
    spec->set_snd_una(get_rsp.mutable_spec()->snd_una());
    spec->set_rcv_tsval(get_rsp.mutable_spec()->rcv_tsval());
    spec->set_ts_recent(get_rsp.mutable_spec()->ts_recent());
    spec->set_serq_base(get_rsp.mutable_spec()->serq_base());
    spec->set_debug_dol(get_rsp.mutable_spec()->debug_dol());
    spec->set_sesq_base(get_rsp.mutable_spec()->sesq_base());
    spec->set_sesq_pi(get_rsp.mutable_spec()->sesq_pi());
    spec->set_sesq_ci(get_rsp.mutable_spec()->sesq_ci());
    spec->set_snd_wnd(get_rsp.mutable_spec()->snd_wnd());
    spec->set_snd_cwnd(get_rsp.mutable_spec()->snd_cwnd());
    spec->set_rcv_mss(get_rsp.mutable_spec()->rcv_mss());
    spec->set_source_port(get_rsp.mutable_spec()->source_port());
    spec->set_dest_port(get_rsp.mutable_spec()->dest_port());
    spec->set_header_len(get_rsp.mutable_spec()->header_len());
    
    memcpy(data,
           get_rsp.mutable_spec()->header_template().c_str(), 
           std::max(get_rsp.mutable_spec()->header_template().size(), sizeof(data)));

    spec->set_header_template(data, sizeof(data));

    spec->set_state(TCP_ESTABLISHED);
    spec->set_source_lif(get_rsp.mutable_spec()->source_lif());
    spec->set_asesq_base(get_rsp.mutable_spec()->asesq_base());
    spec->set_asesq_pi(get_rsp.mutable_spec()->asesq_pi());
    spec->set_asesq_ci(get_rsp.mutable_spec()->asesq_ci());
    spec->set_debug_dol_tx(get_rsp.mutable_spec()->debug_dol_tx());
    spec->set_pending_ack_send(true);


    ret = tcpcb_update(*spec, &rsp);

    ret = hal::pd::cpupkt_program_send_ring_doorbell(SERVICE_LIF_TCP_PROXY,
                                                     0,
                                                     qid,
                                                     TCP_SCHED_RING_PENDING_RX2TX);
    HAL_ASSERT_RETURN(ret == HAL_RET_OK, ret);

    return ret;
}

void tcp_ring_doorbell(uint32_t qid)
{
    hal_ret_t ret = HAL_RET_OK;
    ret = hal::pd::cpupkt_program_send_ring_doorbell(SERVICE_LIF_TCP_PROXY,
                                                     0,
                                                     qid,
                                                     TCP_SCHED_RING_PENDING_RX2TX);
    if (ret != HAL_RET_OK) {
        HAL_TRACE_DEBUG("ring doorbell failed {}", ret);
    }
}

static inline hal_ret_t
update_fwding_info(fte::ctx_t&ctx, proxy_flow_info_t* pfi)
{
    fte::flow_update_t flowupd = {type: fte::FLOWUPD_FWDING_INFO};

    // update fwding info
    flowupd.fwding.lport = pfi->proxy->meta->lif_info[0].lport_id;
    flowupd.fwding.qid_en = true;
    flowupd.fwding.qtype = pfi->proxy->meta->lif_info[0].qtype_info[0].qtype_val;
    if (ctx.role() ==  hal::FLOW_ROLE_INITIATOR) {
        flowupd.fwding.qid = pfi->qid1;
    } else {
        flowupd.fwding.qid = pfi->qid2;
    }

    return ctx.update_flow(flowupd);
}

fte::pipeline_action_t
tcp_exec_cpu_lif(fte::ctx_t& ctx)
{
    hal_ret_t               ret = HAL_RET_OK;
    gl_ctx = &ctx;
    proxy_flow_info_t*      pfi = NULL;
    flow_key_t              flow_key = ctx.key();

    // Ignore direction. Always set it to 0
    flow_key.dir = 0;

    // Check if TCP proxy is enabled for the flow
    if(!is_proxy_enabled_for_flow(types::PROXY_TYPE_TCP,
                                 flow_key)) {
        HAL_TRACE_DEBUG("tcp-proxy: not enabled for flow: {}", ctx.key());
        return fte::PIPELINE_CONTINUE;
    }

    // Check if exising session , then do nothing
    if (ctx.existing_session()) {
        ctx.set_drop();
        HAL_TRACE_DEBUG("tcp-proxy: already enabled for flow: {}", ctx.key());
        ctx.set_feature_status(HAL_RET_EXISTING_PROXY_SESSION);
        return fte::PIPELINE_END;
    }

    // get the flow info for the tcp proxy service 
    pfi = proxy_get_flow_info(types::PROXY_TYPE_TCP,
                              &flow_key);

    if(!pfi) {
        // Allocate PFI for the flow
        ret = proxy_flow_enable(types::PROXY_TYPE_TCP, flow_key, true, NULL, NULL);
        if(ret != HAL_RET_OK) {
            HAL_TRACE_DEBUG("tcp-proxy: failed to enable service for the flow: {}", ctx.key());
            ctx.set_feature_status(ret);
            return fte::PIPELINE_END;
        }
        pfi = proxy_get_flow_info(types::PROXY_TYPE_TCP, &flow_key);
        HAL_ASSERT_RETURN((NULL != pfi), fte::PIPELINE_CONTINUE);
    }

    // Update iflow
    ret = update_fwding_info(ctx, pfi);

    if (ret != HAL_RET_OK) {
        ctx.set_feature_status(ret);
        return fte::PIPELINE_END; 
    }


    if (ctx.role() == hal::FLOW_ROLE_RESPONDER) {
        HAL_TRACE_DEBUG("tcp-proxy: responder side. ignoring.");
        return fte::PIPELINE_CONTINUE;
    }

    return fte::PIPELINE_CONTINUE;
}

fte::pipeline_action_t
tcp_exec_trigger_flow(fte::ctx_t& ctx)
{
    proxy_flow_info_t*      pfi = NULL;
    flow_key_t              flow_key = ctx.key();

    if (!ctx.protobuf_request()) {
        uint16_t shw_vlan_id, dhw_vlan_id;

        // get the flow info for the tcp proxy service 
        pfi = proxy_get_flow_info(types::PROXY_TYPE_TCP,
                                  &flow_key);
        if (pfi) {
            if (hal::pd::pd_l2seg_get_fromcpu_id(ctx.sl2seg(), &shw_vlan_id)) {
              HAL_TRACE_DEBUG("tcp-proxy: Got hw_vlan_id={} for sl2seg", shw_vlan_id);
            }

<<<<<<< HEAD
        if (hal::pd::pd_l2seg_get_fromcpu_vlanid(ctx.sl2seg(), &shw_vlan_id) == HAL_RET_OK) {
          HAL_TRACE_DEBUG("tcp-proxy: Got hw_vlan_id={} for sl2seg", shw_vlan_id);
        }

        if (hal::pd::pd_l2seg_get_fromcpu_vlanid(ctx.dl2seg(), &dhw_vlan_id) == HAL_RET_OK) {
          HAL_TRACE_DEBUG("tcp-proxy: Got hw_vlan_id={} for dl2seg", dhw_vlan_id);
        }
=======
            if (hal::pd::pd_l2seg_get_fromcpu_id(ctx.dl2seg(), &dhw_vlan_id)) {
              HAL_TRACE_DEBUG("tcp-proxy: Got hw_vlan_id={} for dl2seg", dhw_vlan_id);
            }
>>>>>>> a8b05f1e


            HAL_TRACE_DEBUG("LKL return {}",
                            hal::pd::lkl_handle_flow_miss_pkt(
                                                              hal::pd::lkl_alloc_skbuff(ctx.cpu_rxhdr(),
                                                                                        ctx.pkt(),
                                                                                        ctx.pkt_len(),
                                                                                        ctx.direction()),
                                                              ctx.direction(),
                                                              pfi->qid1, pfi->qid2,
                                                              ctx.cpu_rxhdr(),
                                                              dhw_vlan_id));
        }
    }

    return fte::PIPELINE_CONTINUE;
}

#if 1
fte::pipeline_action_t
tcp_exec_tcp_lif(fte::ctx_t& ctx)
{
    const hal::pd::p4_to_p4plus_cpu_pkt_t* rxhdr = ctx.cpu_rxhdr();
    hal::flow_direction_t dir = hal::lklshim_get_flow_hit_pkt_direction(rxhdr->qid);

    if (ctx.pkt_len() == 0) {
        HAL_TRACE_DEBUG("tcp_exec_tcp_lif: LKL return {}",
                        hal::pd::lkl_handle_flow_hit_hdr(
                                                         hal::pd::lkl_alloc_skbuff(rxhdr,
                                                                                   ctx.pkt(),
                                                                                   ctx.pkt_len(),
                                                                                   dir),
                                                         dir,
                                                         rxhdr));
    } else {
        HAL_TRACE_DEBUG("tcp_exec_tcp_lif: LKL return {}",
                        hal::pd::lkl_handle_flow_hit_pkt(
                                                         hal::pd::lkl_alloc_skbuff(rxhdr,
                                                                                   ctx.pkt(),
                                                                                   ctx.pkt_len(),
                                                                                   dir),
                                                         dir,
                                                         rxhdr));
    }

    return fte::PIPELINE_CONTINUE;
}
#else
fte::pipeline_action_t
tcp_exec_tcp_lif(fte::ctx_t& ctx)
{
    hal_ret_t ret = HAL_RET_OK;
    const fte::cpu_rxhdr_t* cpu_rxhdr = ctx.cpu_rxhdr();

    ret = tcp_trigger_ack_send(cpu_rxhdr->qid);
    HAL_ASSERT_RETURN(ret == HAL_RET_OK, fte::PIPELINE_CONTINUE);

    return fte::PIPELINE_CONTINUE;
}
#endif

fte::pipeline_action_t
tcp_exec(fte::ctx_t& ctx)
{
    const fte::cpu_rxhdr_t* cpu_rxhdr = ctx.cpu_rxhdr();

    if (cpu_rxhdr && (cpu_rxhdr->lif == hal::SERVICE_LIF_TCP_PROXY)) {
      return tcp_exec_tcp_lif(ctx);
    } else {
      return tcp_exec_cpu_lif(ctx);
    }

    return fte::PIPELINE_CONTINUE;
}


void
tcp_transmit_pkt(unsigned char* pkt, 
                 unsigned int len, 
                 bool is_connect_req, 
                 uint16_t dst_lif, 
                 uint16_t src_lif, 
        		 hal::flow_direction_t dir, 
                 uint16_t hw_vlan_id) 
{
    if (gl_ctx) {
        HAL_TRACE_DEBUG("tcp-proxy: txpkt dir={} src_lif={} hw_vlan_id={}", dir, src_lif, hw_vlan_id);
        if (true){//is_connect_req) {
            hal::pd::cpu_to_p4plus_header_t cpu_header;
            hal::pd::p4plus_to_p4_header_t  p4plus_header;

            p4plus_header.flags = 0;
            if (dir == FLOW_DIR_FROM_UPLINK) {
                if (is_connect_req) {
                    cpu_header.src_lif = hal::SERVICE_LIF_CPU;
                    cpu_header.hw_vlan_id = hw_vlan_id;
                    cpu_header.flags = CPU_TO_P4PLUS_FLAGS_UPD_VLAN;
                    p4plus_header.flags =  P4PLUS_TO_P4_FLAGS_LKP_INST;
                    
                } else {
                    cpu_header.src_lif = src_lif;
                    cpu_header.hw_vlan_id = 0;
                    cpu_header.flags = 0;
                }

            } else {
                if (is_connect_req) {
                    cpu_header.src_lif = src_lif;
                    cpu_header.hw_vlan_id = 0;
                    cpu_header.flags = 0;
                } else {
                    cpu_header.src_lif = hal::SERVICE_LIF_CPU;
                    cpu_header.hw_vlan_id = hw_vlan_id;
                    cpu_header.flags = CPU_TO_P4PLUS_FLAGS_UPD_VLAN;
                    p4plus_header.flags =  P4PLUS_TO_P4_FLAGS_LKP_INST;
                }
            }
            HAL_TRACE_DEBUG("tcp-proxy: txpkt cpu_header src_lif={} hw_vlan_id={} flags={}",
                            cpu_header.src_lif, cpu_header.hw_vlan_id, cpu_header.flags);

            gl_ctx->queue_txpkt(pkt, len, &cpu_header, &p4plus_header);
        } else {
            gl_ctx->queue_txpkt(pkt, len, NULL, NULL, dst_lif, CPU_ASQ_QTYPE, CPU_ASQ_QID, CPU_SCHED_RING_ASQ);
        }
    }
}


} // namespace hal
} // namespace net<|MERGE_RESOLUTION|>--- conflicted
+++ resolved
@@ -421,24 +421,14 @@
         pfi = proxy_get_flow_info(types::PROXY_TYPE_TCP,
                                   &flow_key);
         if (pfi) {
-            if (hal::pd::pd_l2seg_get_fromcpu_id(ctx.sl2seg(), &shw_vlan_id)) {
+
+            if (hal::pd::pd_l2seg_get_fromcpu_vlanid(ctx.sl2seg(), &shw_vlan_id) == HAL_RET_OK) {
               HAL_TRACE_DEBUG("tcp-proxy: Got hw_vlan_id={} for sl2seg", shw_vlan_id);
             }
 
-<<<<<<< HEAD
-        if (hal::pd::pd_l2seg_get_fromcpu_vlanid(ctx.sl2seg(), &shw_vlan_id) == HAL_RET_OK) {
-          HAL_TRACE_DEBUG("tcp-proxy: Got hw_vlan_id={} for sl2seg", shw_vlan_id);
-        }
-
-        if (hal::pd::pd_l2seg_get_fromcpu_vlanid(ctx.dl2seg(), &dhw_vlan_id) == HAL_RET_OK) {
-          HAL_TRACE_DEBUG("tcp-proxy: Got hw_vlan_id={} for dl2seg", dhw_vlan_id);
-        }
-=======
-            if (hal::pd::pd_l2seg_get_fromcpu_id(ctx.dl2seg(), &dhw_vlan_id)) {
+            if (hal::pd::pd_l2seg_get_fromcpu_vlanid(ctx.dl2seg(), &dhw_vlan_id) == HAL_RET_OK) {
               HAL_TRACE_DEBUG("tcp-proxy: Got hw_vlan_id={} for dl2seg", dhw_vlan_id);
             }
->>>>>>> a8b05f1e
-
 
             HAL_TRACE_DEBUG("LKL return {}",
                             hal::pd::lkl_handle_flow_miss_pkt(
