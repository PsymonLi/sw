// #include "nic/hal/svc/proxy_svc.hpp"
#include "nic/hal/src/interface.hpp"
#include "nic/hal/src/cpucb.hpp"
#include "nic/include/base.h"
#include "nic/hal/hal.hpp"
#include "nic/include/hal_lock.hpp"
#include "nic/include/hal_state.hpp"
#include "nic/hal/src/proxy.hpp"
#include "nic/include/pd_api.hpp"
#include "nic/include/app_redir_shared.h"
#include "nic/hal/src/lif_manager.hpp"
#include "nic/hal/src/interface.hpp"
#include "nic/hal/src/cpucb.hpp"
#include "nic/hal/src/rawrcb.hpp"
#include "nic/hal/src/rawccb.hpp"
#include "nic/hal/src/proxyrcb.hpp"
#include "nic/hal/src/proxyccb.hpp"
#include "nic/hal/src/p4pt.hpp"
#include "nic/hal/src/session.hpp"
#include "nic/hal/pd/iris/if_pd_utils.hpp"
#include "nic/hal/tls/tls_api.hpp"

namespace hal {

static proxy_meta_t g_meta[types::ProxyType_ARRAYSIZE];

hal_ret_t
proxy_meta_init() {
    /*
     * Add meta info for each service
     * Fomat: is system, lif, qtype, qstate size, qstate entries
     */

    // CB size 1024, num_entries 4096
    g_meta[types::PROXY_TYPE_TCP] =
        (proxy_meta_t) {false, 1, {SERVICE_LIF_TCP_PROXY, 1, {0, 5, 12}}};

    // CB size 512, num_entries 4096
    g_meta[types::PROXY_TYPE_TLS] =
        (proxy_meta_t) {false, 1, {SERVICE_LIF_TLS_PROXY, 1, {0, 4, 12}}};

    g_meta[types::PROXY_TYPE_IPSEC] =
        (proxy_meta_t) {false, 1, {SERVICE_LIF_IPSEC_ESP, 2, {{0, 2, 4}, {1, 2, 4}}}};

    // CB size 64 bytes, num_entries = 2
    //  QID 0 : RNMDR
    //  QID 1 : TNMDR
    g_meta[types::PROXY_TYPE_GC] =
        (proxy_meta_t) {true, 1, {SERVICE_LIF_GC, 1, {0, 1, 1}}};

    g_meta[types::PROXY_TYPE_CPU] =
        (proxy_meta_t) {true, 1, {SERVICE_LIF_CPU, 1, {0, 2, (uint8_t)ceil(log2(types::CpucbId_ARRAYSIZE))}}};

    g_meta[types::PROXY_TYPE_IPFIX] =
        (proxy_meta_t) {true, 1, {SERVICE_LIF_IPFIX, 1, {0, 1, 1}}};

    g_meta[types::PROXY_TYPE_APP_REDIR] =
        (proxy_meta_t) {true, 1, {SERVICE_LIF_APP_REDIR, APP_REDIR_NUM_QTYPES_MAX,
            {{APP_REDIR_RAWR_QTYPE, RAWRCB_TABLE_ENTRY_MULTIPLE, (uint8_t)log2(RAWRCB_NUM_ENTRIES_MAX)},
             {APP_REDIR_RAWC_QTYPE, RAWCCB_TABLE_ENTRY_MULTIPLE, (uint8_t)log2(RAWCCB_NUM_ENTRIES_MAX)},
<<<<<<< HEAD
             {APP_REDIR_PROXYR_QTYPE, PROXYRCB_TABLE_ENTRY_MULTIPLE, (uint8_t)log2(PROXYRCB_NUM_ENTRIES_MAX)},
             {APP_REDIR_PROXYC_QTYPE, PROXYCCB_TABLE_ENTRY_MULTIPLE, (uint8_t)log2(PROXYCCB_NUM_ENTRIES_MAX)}}}};
=======
             {APP_REDIR_PROXYR_QTYPE, PROXYRCB_TABLE_ENTRY_MULTIPLE, 
                        (uint8_t)log2(PROXYRCB_NUM_ENTRIES_MAX * PROXYRCB_NUM_ENTRIES_MAX_MULT)},
             {APP_REDIR_PROXYC_QTYPE, PROXYCCB_TABLE_ENTRY_MULTIPLE,
                        (uint8_t)log2(PROXYCCB_NUM_ENTRIES_MAX * PROXYCCB_NUM_ENTRIES_MAX_MULT)}}}};
>>>>>>> a8b05f1e

    // 128 bytes of P4PT state per connection (e.g. dir) and a total of 2^12 connections
    g_meta[types::PROXY_TYPE_P4PT] =
        (proxy_meta_t) {false, 1, {SERVICE_LIF_P4PT, 1, {0, 1, 12}}};

    return HAL_RET_OK;
}

void *
proxy_flow_ht_get_key_func (void *entry)
{
    HAL_ASSERT(entry != NULL);
    return (void *)&(((proxy_flow_info_t *)entry)->flow_key);
}

uint32_t
proxy_flow_ht_compute_hash_func (void *key, uint32_t ht_size)
{
    return utils::hash_algo::fnv_hash(key, sizeof(flow_key_t)) % ht_size;
}

bool
proxy_flow_ht_compare_key_func (void *key1, void *key2)
{
    HAL_ASSERT((key1 != NULL) && (key2 != NULL));
    if(memcmp(key1, key2, sizeof(flow_key_t)) == 0) {
        return true;
    }
    return false;
}

void *
proxy_get_key_func (void *entry)
{
    HAL_ASSERT(entry != NULL);
    return (void *)&(((proxy_t *)entry)->type);
}

uint32_t
proxy_compute_hash_func (void *key, uint32_t ht_size)
{
    return utils::hash_algo::fnv_hash(key, sizeof(types::ProxyType)) % ht_size;
}

bool
proxy_compare_key_func (void *key1, void *key2)
{
    HAL_ASSERT((key1 != NULL) && (key2 != NULL));
    if (*(types::ProxyType *)key1 == *(types::ProxyType *)key2) {
        return true;
    }
    return false;
}

void *
proxy_get_handle_key_func (void *entry)
{
    HAL_ASSERT(entry != NULL);
    return (void *)&(((proxy_t *)entry)->hal_handle);
}

uint32_t
proxy_compute_handle_hash_func (void *key, uint32_t ht_size)
{
    return utils::hash_algo::fnv_hash(key, sizeof(hal_handle_t)) % ht_size;
}

bool
proxy_compare_handle_key_func (void *key1, void *key2)
{
    HAL_ASSERT((key1 != NULL) && (key2 != NULL));
    if (*(hal_handle_t *)key1 == *(hal_handle_t *)key2) {
        return true;
    }
    return false;
}

//------------------------------------------------------------------------------
// validate an incoming PROXY enable request
// TODO:
// 1. check if PROXY exists already
//------------------------------------------------------------------------------
static hal_ret_t
validate_proxy_enable (ProxySpec& spec, ProxyResponse *rsp)
{
    // must have key-handle set
    if (spec.proxy_type() == types::PROXY_TYPE_NONE) {
        rsp->set_api_status(types::API_STATUS_PROXY_TYPE_INVALID);
        return HAL_RET_INVALID_ARG;
    }

    return HAL_RET_OK;
}

//------------------------------------------------------------------------------
// insert this Proxy in all meta data structures
//------------------------------------------------------------------------------
static inline hal_ret_t
add_proxy_to_db (proxy_t *proxy)
{
    g_hal_state->proxy_hal_handle_ht()->insert(proxy,
                                               &proxy->hal_handle_ht_ctxt);
    g_hal_state->proxy_type_ht()->insert(proxy, &proxy->ht_ctxt);
    return HAL_RET_OK;
}

static inline hal_ret_t
add_proxy_flow_info_to_db(proxy_flow_info_t* pfi)
{
    pfi->proxy->flow_ht_->insert(pfi, &pfi->flow_ht_ctxt);
    return HAL_RET_OK;
}
//-----------------------------------------------------------------------------
// API to program LIF
//-----------------------------------------------------------------------------

hal_ret_t
proxy_program_lif(proxy_t* proxy)
{
    hal_ret_t           ret = HAL_RET_OK;
    intf::LifSpec       lif_spec;
    intf::LifResponse   rsp;
    LIFQStateParams     qstate_params = {0};
    lif_hal_info_t      lif_hal_info = {0};
    proxy_meta_t        *meta = &g_meta[proxy->type];
    proxy_meta_lif_t    *meta_lif_info = NULL;
    proxy_meta_qtype_t  *meta_qtype_info = NULL;

    // program LIF(s)
    for(uint i = 0; i < meta->num_lif; i++) {
        meta_lif_info = &(meta->lif_info[i]);
        lif_spec.Clear();
        // Create LIF
        lif_spec.mutable_key_or_handle()->set_lif_id(meta_lif_info->lif_id);
        lif_spec.set_admin_status(intf::IF_STATUS_UP);
        lif_hal_info.with_hw_lif_id = true;
        lif_hal_info.hw_lif_id = meta_lif_info->lif_id;
        HAL_TRACE_DEBUG("Calling lif create with id: {}", lif_hal_info.hw_lif_id);

        hal::hal_cfg_db_open(hal::CFG_OP_WRITE);
        ret = lif_create(lif_spec, &rsp, &lif_hal_info);
        if(ret != HAL_RET_OK) {
            HAL_TRACE_ERR("lif creation failed for proxy service {} with id: {}",
                                    proxy->type, meta_lif_info->lif_id);
            hal::hal_cfg_db_close();
            return ret;
        } else {
            hal::hal_cfg_db_close();
        }

        // program qstate for the lif
        for(uint j = 0; j < meta_lif_info->num_qtype; j++) {
            meta_qtype_info = &(meta_lif_info->qtype_info[j]);
            qstate_params.dont_zero_memory = true;
            qstate_params.type[meta_qtype_info->qtype_val].entries = meta_qtype_info->qstate_entries;
            qstate_params.type[meta_qtype_info->qtype_val].size = meta_qtype_info->qstate_size;
            HAL_TRACE_DEBUG("Programming LIF: {}, entries: {}, size: {}",
                    meta_lif_info->lif_id,
                    qstate_params.type[meta_qtype_info->qtype_val].entries,
                    qstate_params.type[meta_qtype_info->qtype_val].size);
            int32_t rs = g_lif_manager->InitLIFQState(meta_lif_info->lif_id, &qstate_params);
            if(rs != 0) {
                HAL_TRACE_ERR("Failed to program lif qstate for Lif {}, qtype {}: err: 0x{0:x}",
                            meta_lif_info->lif_id, meta_qtype_info->qtype_val, rs);
                return HAL_RET_HW_PROG_ERR;
            }
        } // end qtype loop

        // get lport-id for this lif
        lif_t* lif = find_lif_by_id(meta_lif_info->lif_id);
        HAL_ASSERT_RETURN((NULL != lif), HAL_RET_LIF_NOT_FOUND);

        meta_lif_info->lport_id = pd::lif_get_lport_id(lif);
        HAL_TRACE_DEBUG("Received lport-id: {} for lif: {}", meta_lif_info->lport_id, meta_lif_info->lif_id);
    } // end lif loop
    return HAL_RET_OK;
}


//------------------------------------------------------------------------------
// process a Proxy enable request
// TODO: if Proxy exists, treat this as modify (vrf id in the meta must
// match though)
//------------------------------------------------------------------------------
hal_ret_t
proxy_create_cpucb(uint8_t cpucb_id)
{
    hal_ret_t               ret = HAL_RET_OK;
    cpucb::CpuCbSpec        spec;
    cpucb::CpuCbResponse   rsp;

    spec.mutable_key_or_handle()->set_cpucb_id(cpucb_id);
    ret = cpucb_create(spec, &rsp);
    if(ret != HAL_RET_OK) {
        HAL_TRACE_ERR("Failed to create cpucb: {}", ret);
    }

    return ret;
}

hal_ret_t
proxy_create_cpucb(void)
{
    hal_ret_t   ret = HAL_RET_OK;
    for(int i = 0; i < types::CpucbId_ARRAYSIZE; i++) {
        ret = proxy_create_cpucb(i);
        if(ret != HAL_RET_OK) {
            HAL_TRACE_ERR("Failed to create cpucb for id: {}, ret: {}", i, ret);
            return ret;
        }
    }

    return ret;
}


hal_ret_t
proxy_init_default_params(proxy_t* proxy)
{
    if(NULL == proxy)
    {
        return HAL_RET_INVALID_ARG;
    }

    proxy->meta = &g_meta[proxy->type];

    return HAL_RET_OK;
}

hal_ret_t
proxy_post_lif_program_init(proxy_t* proxy)
{
    hal_ret_t   ret = HAL_RET_OK;
    if(NULL == proxy)
    {
        return HAL_RET_INVALID_ARG;
    }

    // type specific proxy initialization
    switch(proxy->type) {
    case types::PROXY_TYPE_TLS:
        ret = hal::tls::tls_api_init();
        break;
    case types::PROXY_TYPE_CPU:
        ret = proxy_create_cpucb();
        break;
    case types::PROXY_TYPE_P4PT:
        ret = pd::p4pt_pd_init();
        break;
    default:
        break;

    }
    return ret;
}

proxy_t*
proxy_factory(types::ProxyType type)
{
    hal_ret_t       ret = HAL_RET_OK;
    proxy_t         * proxy = NULL;

    // instantiate Proxy
    proxy = proxy_alloc_init();
    if (proxy == NULL) {
        HAL_TRACE_ERR("Failed to allocate proxy service");
        return NULL;
    }

    proxy->type = type;
    proxy->hal_handle = hal_alloc_handle();

    // Initialize flow info structures
    proxy->flow_ht_ = ht::factory(HAL_MAX_PROXY_FLOWS,
                                  hal::proxy_flow_ht_get_key_func,
                                  hal::proxy_flow_ht_compute_hash_func,
                                 hal::proxy_flow_ht_compare_key_func);
    HAL_ASSERT(proxy->flow_ht_ != NULL);

    // Instantiate QID indexer
    proxy->qid_idxr_ = hal::utils::indexer::factory(HAL_MAX_QID);
    HAL_ASSERT(NULL != proxy->qid_idxr_);

   // initialize default params
    proxy_init_default_params(proxy);

    // program LIF for this proxy
    proxy_program_lif(proxy);

    // post lif programming initialization
    proxy_post_lif_program_init(proxy);

    // add this Proxy to our db
    ret = add_proxy_to_db(proxy);
    HAL_ASSERT(ret == HAL_RET_OK);

    return proxy;
}

hal_ret_t
proxy_enable(ProxySpec& spec, ProxyResponse *rsp)
{
    hal_ret_t              ret = HAL_RET_OK;
    proxy_t                *proxy;

    // validate the request message
    ret = validate_proxy_enable(spec, rsp);
    if (ret != HAL_RET_OK) {
        // api_status already set, just return
        HAL_TRACE_ERR("Proxy validate failure, err : {}", ret);
        return ret;
    }

    // instantiate Proxy
    proxy = proxy_factory(spec.proxy_type());
    if (ret != HAL_RET_OK) {
        rsp->set_api_status(types::API_STATUS_OUT_OF_MEM);
        return HAL_RET_OOM;
    }

    // prepare the response
    rsp->set_api_status(types::API_STATUS_OK);
    rsp->mutable_proxy_status()->set_proxy_handle(proxy->hal_handle);
    return HAL_RET_OK;
}

//------------------------------------------------------------------------------
// Initialize default proxy services
//------------------------------------------------------------------------------
hal_ret_t
hal_proxy_system_svc_init(void)
{
    for(int i = 1; i < types::ProxyType_ARRAYSIZE; i++) {
        if(!g_meta[i].is_system_svc) {
            continue;
        }
        if(NULL ==  proxy_factory(types::ProxyType(i))) {
            HAL_TRACE_ERR("Failed to initialize service of type: {}",
                            types::ProxyType(i));
            return HAL_RET_NO_RESOURCE;
        }
        HAL_TRACE_DEBUG("Initialized service of type: {}",
                          types::ProxyType_Name(types::ProxyType(i)));
    }

    return HAL_RET_OK;
}

hal_ret_t
hal_proxy_svc_init(void)
{
    hal_ret_t       ret = HAL_RET_OK;

    // Reserve Service LIFs
    if(g_lif_manager->LIFRangeAlloc(SERVICE_LIF_START, (SERVICE_LIF_END - SERVICE_LIF_START))
            <= 0)
    {
        HAL_TRACE_ERR("Failed to reserve service LIF");
        return HAL_RET_NO_RESOURCE;
    }

    // Initialize meta
    ret = proxy_meta_init();
    if(ret != HAL_RET_OK) {
        HAL_TRACE_ERR("Failed to initialize meta for proxy services");
        return ret;
    }

    // Enable system services
    ret = hal_proxy_system_svc_init();
    if(ret != HAL_RET_OK) {
        HAL_TRACE_ERR("Failed to initialize proxy system services");
        return ret;
    }

    return HAL_RET_OK;
}

//------------------------------------------------------------------------------
// process a Proxy update request
//------------------------------------------------------------------------------
hal_ret_t
proxy_update (ProxySpec& spec, ProxyResponse *rsp)
{
    return HAL_RET_OK;
}

//------------------------------------------------------------------------------
// process a Proxy get request
//------------------------------------------------------------------------------
hal_ret_t
proxy_get (ProxyGetRequest& req, ProxyGetResponse *rsp)
{
#if 0
    hal_ret_t              ret = HAL_RET_OK;
    proxy_t                rproxy;
    proxy_t*               proxy;
    pd::pd_proxy_args_t    pd_proxy_args;

    if (!req.has_meta()) {
        rsp->set_api_status(types::API_STATUS_VRF_ID_INVALID);
        return HAL_RET_INVALID_ARG;
    }

    if (!req.has_key_or_handle()) {
        rsp->set_api_status(types::API_STATUS_TCP_CB_ID_INVALID);
        return HAL_RET_INVALID_ARG;
    }
    auto kh = req.key_or_handle();

    if (kh.key_or_handle_case() == proxy::ProxyKeyHandle::kProxybId) {
        proxy = find_proxy_by_id(kh.proxy_id());
    } else if (kh.key_or_handle_case() == proxy::ProxyKeyHandle::kProxyHandle) {
        proxy = find_proxy_by_handle(kh.proxy_handle());
    } else {
        rsp->set_api_status(types::API_STATUS_INVALID_ARG);
        return HAL_RET_INVALID_ARG;
    }

    if (proxy == NULL) {
        rsp->set_api_status(types::API_STATUS_TCP_CB_NOT_FOUND);
        return HAL_RET_TCP_CB_NOT_FOUND;
    }

    proxy_init(&rproxy);
    rproxy.cb_id = proxy->cb_id;
    pd::pd_proxy_args_init(&pd_proxy_args);
    pd_proxy_args.proxy = &rproxy;

    ret = pd::pd_proxy_get(&pd_proxy_args);
    if(ret != HAL_RET_OK) {
        HAL_TRACE_ERR("PD PROXY: Failed to get, err: ", ret);
        rsp->set_api_status(types::API_STATUS_TCP_CB_NOT_FOUND);
        return HAL_RET_HW_FAIL;
    }

    // fill config spec of this TCP CB
    rsp->mutable_spec()->mutable_key_or_handle()->set_proxy_id(rproxy.cb_id);
    rsp->mutable_spec()->set_rcv_nxt(rproxy.rcv_nxt);

    // fill operational state of this TCP CB
    rsp->mutable_status()->set_proxy_handle(proxy->hal_handle);
#endif

    // fill stats of this TCP CB
    rsp->set_api_status(types::API_STATUS_OK);
    return HAL_RET_OK;
}

hal_ret_t
validate_proxy_flow_config_request(proxy::ProxyFlowConfigRequest& req,
                                   proxy::ProxyResponse *rsp)
{
    vrf_t*       vrf = NULL;
    vrf_id_t     tid = 0;
    
    if(!req.has_meta()){
        rsp->set_api_status(types::API_STATUS_VRF_ID_INVALID);
        HAL_TRACE_ERR("no meta found");
        return HAL_RET_INVALID_ARG;
    }
 
    if (req.meta().vrf_id() == HAL_VRF_ID_INVALID) {
        rsp->set_api_status(types::API_STATUS_VRF_ID_INVALID);
        HAL_TRACE_ERR("vrf {}", req.meta().vrf_id());
        return HAL_RET_INVALID_ARG;
    }

    tid = req.meta().vrf_id();
    vrf = vrf_lookup_by_id(tid); 
    if(vrf == NULL) {
        rsp->set_api_status(types::API_STATUS_VRF_NOT_FOUND);
        HAL_TRACE_ERR("{}: vrf {} not found", __func__, tid);
        return HAL_RET_INVALID_ARG;    
    }

    if(!req.has_spec() ||
       req.spec().proxy_type() == types::PROXY_TYPE_NONE) {
       rsp->set_api_status(types::API_STATUS_PROXY_TYPE_INVALID);
        HAL_TRACE_ERR("no proxy_type found");
       return HAL_RET_INVALID_ARG;
    }

    return HAL_RET_OK;
}

hal_ret_t
proxy_flow_enable(types::ProxyType proxy_type,
                  const flow_key_t &flow_key,
                  bool alloc_qid,
                  proxy::ProxyResponse *rsp,
                  const proxy::IpsecFlowConfig *ipsec_flow_config)
{
    proxy_flow_info_t   *pfi = NULL;
    proxy_t*            proxy = NULL;
    indexer::status     rs;

    HAL_TRACE_DEBUG("proxy: enable proxy for the flow: {}", proxy_type);

    proxy = find_proxy_by_type(proxy_type);
    if(proxy == NULL) {
        if(rsp)
            rsp->set_api_status(types::API_STATUS_PROXY_NOT_ENABLED);
        HAL_TRACE_ERR("{}: proxy {} not found", __func__, proxy_type);
        return HAL_RET_PROXY_NOT_FOUND;
    }

    pfi = find_proxy_flow_info(proxy, &flow_key);
    if(pfi) {
        HAL_TRACE_DEBUG("Proxy already enabled for the flow");
        if(rsp)
            rsp->set_api_status(types::API_STATUS_OK);
        return HAL_RET_OK;
    }

    pfi = proxy_flow_info_alloc_init();
    if(!pfi) {
        if(rsp)
            rsp->set_api_status(types::API_STATUS_OUT_OF_MEM);
        return HAL_RET_OOM;
    }

    pfi->flow_key = flow_key;
    pfi->proxy = proxy;

    // Allocate QID for this flow
    if(alloc_qid) {
        rs = proxy->qid_idxr_->alloc(&(pfi->qid1));
        if(rs != indexer::SUCCESS) {
            HAL_TRACE_ERR("Error in qid1 allocation, err: {}", rs);
            if(rsp)
                rsp->set_api_status(types::API_STATUS_OUT_OF_RESOURCE);
            return HAL_RET_NO_RESOURCE;
        }

        rs = proxy->qid_idxr_->alloc(&(pfi->qid2));
        if(rs != indexer::SUCCESS) {
            HAL_TRACE_ERR("Error in qid2 allocation, err: {}", rs);
            if(rsp)
                rsp->set_api_status(types::API_STATUS_OUT_OF_RESOURCE);
            return HAL_RET_NO_RESOURCE;
        }

        HAL_TRACE_DEBUG("Received qid1: {}, qid2: {}", pfi->qid1, pfi->qid2);
    }

    if(proxy->type == types::PROXY_TYPE_IPSEC) {
        HAL_TRACE_DEBUG("ipsec proxy flow configured");
        if(ipsec_flow_config->encrypt()) {
            HAL_TRACE_DEBUG("ipsec proxy host flow configured");
            extract_flow_key_from_spec(flow_key.vrf_id,
                                       &pfi->u.ipsec.u.host_flow.esp_flow_key,
                                       ipsec_flow_config->esp_flow_key());
        }
    }
    add_proxy_flow_info_to_db(pfi);
    return HAL_RET_OK;
}

hal_ret_t
proxy_flow_config(proxy::ProxyFlowConfigRequest& req,
                  proxy::ProxyResponse *rsp)
{
    hal_ret_t           ret = HAL_RET_OK;
    vrf_id_t         tid = 0;
    flow_key_t          flow_key = {0};
    proxy_flow_info_t*  pfi = NULL;
    proxy_t*            proxy = NULL;


    ret = validate_proxy_flow_config_request(req, rsp);
    if(ret != HAL_RET_OK) {
        HAL_TRACE_ERR("proxy: flow config request validation failed: {}", ret);
        return ret;
    }
  
    tid = req.meta().vrf_id();
    extract_flow_key_from_spec(tid, &flow_key, req.flow_key());

    // ignore direction for the flow.
    flow_key.dir = 0;

    if(req.proxy_en()) {
        ret = proxy_flow_enable(req.spec().proxy_type(),
                                flow_key,
                                req.alloc_qid(),
                                rsp,
                                &(req.ipsec_config()));
        if(ret != HAL_RET_OK) {
            HAL_TRACE_DEBUG("Failed to enable proxy service for a flow");
            return ret;
        }
    } else {
        HAL_TRACE_DEBUG("proxy: disable proxy for the flow");
        proxy = find_proxy_by_type(req.spec().proxy_type());
        if(proxy == NULL) {
            if(rsp)
                rsp->set_api_status(types::API_STATUS_PROXY_NOT_ENABLED);
            HAL_TRACE_ERR("{}: proxy {} not found", __func__, req.spec().proxy_type());
            return HAL_RET_PROXY_NOT_FOUND;
        }
        pfi = (proxy_flow_info_t *)proxy->flow_ht_->remove(&flow_key);
        proxy_flow_info_free(pfi);
    }
    rsp->set_api_status(types::API_STATUS_OK);
    return ret;
}

hal_ret_t
validate_proxy_get_flow_info_request(proxy::ProxyGetFlowInfoRequest& req,
                                     proxy::ProxyGetFlowInfoResponse *rsp)
{
    vrf_t*       vrf = NULL;
    vrf_id_t     tid = 0;
    
    if(!req.has_meta() ||
        req.meta().vrf_id() == HAL_VRF_ID_INVALID) {
        rsp->set_api_status(types::API_STATUS_VRF_ID_INVALID);
        return HAL_RET_INVALID_ARG;
    }
 
    tid = req.meta().vrf_id();
    vrf = vrf_lookup_by_id(tid); 
    if(vrf == NULL) {
        rsp->set_api_status(types::API_STATUS_VRF_NOT_FOUND);
        HAL_TRACE_ERR("{}: vrf {} not found", __func__, tid);
        return HAL_RET_INVALID_ARG;    
    }

    if(!req.has_spec() ||
       req.spec().proxy_type() == types::PROXY_TYPE_NONE) {
       rsp->set_api_status(types::API_STATUS_PROXY_TYPE_INVALID);
       return HAL_RET_INVALID_ARG;
    }

    return HAL_RET_OK;
}

proxy_flow_info_t*
proxy_get_flow_info(types::ProxyType proxy_type,
                    const flow_key_t* flow_key)
{
    proxy_t*            proxy = NULL;

    if(proxy_type == types::PROXY_TYPE_NONE || !flow_key) {
        return NULL;
    }

    proxy = find_proxy_by_type(proxy_type);
    if(proxy == NULL) {
        HAL_TRACE_ERR("{}: proxy {} not found", __func__, proxy_type);
        return NULL;
    }

    return find_proxy_flow_info(proxy, flow_key);
}

hal_ret_t
proxy_get_flow_info(proxy::ProxyGetFlowInfoRequest& req,
                    proxy::ProxyGetFlowInfoResponse* rsp)
{
    hal_ret_t           ret = HAL_RET_OK;
    vrf_id_t         tid = 0;
    flow_key_t          flow_key = {0};
    proxy_t*            proxy = NULL;
    proxy_flow_info_t*  pfi = NULL;

    ret = validate_proxy_get_flow_info_request(req, rsp);
    if(ret != HAL_RET_OK) {
        HAL_TRACE_ERR("proxy: get flow info requestvalidation failed: {}", ret);
        return ret;
    }
    
    tid = req.meta().vrf_id();
    extract_flow_key_from_spec(tid, &flow_key, req.flow_key());

    pfi = proxy_get_flow_info(req.spec().proxy_type(), &flow_key);
    if(!pfi) {
        HAL_TRACE_ERR("proxy: flow info not found for the flow {}", flow_key);
        rsp->set_api_status(types::API_STATUS_PROXY_FLOW_NOT_FOUND);
        return HAL_RET_PROXY_NOT_FOUND;
    }

    proxy = pfi->proxy;

    *(rsp->mutable_meta()) = req.meta();
    rsp->set_proxy_type(proxy->type);
    *(rsp->mutable_flow_key()) = req.flow_key();;
    rsp->set_lif_id(proxy->meta->lif_info[0].lif_id);
    rsp->set_qtype(proxy->meta->lif_info[0].qtype_info[0].qtype_val);
    rsp->set_qid1(pfi->qid1);
    rsp->set_qid2(pfi->qid2);

    rsp->set_api_status(types::API_STATUS_OK);
    return HAL_RET_OK;;
}

bool
is_proxy_enabled_for_flow(types::ProxyType proxy_type,
                          const flow_key_t &flow_key)
{
    return (NULL != proxy_get_flow_info(proxy_type, &flow_key));
}

/*
 * Process request to set global config for proxy services.
 */
hal_ret_t
proxy_globalcfg_set(proxy::ProxyGlobalCfgRequest& req,
		    proxy::ProxyGlobalCfgResponseMsg *rsp)
{

    /*
     * Validate the request message. Currently only TLS proxy
     * feature supported.
     */
    if (req.proxy_type() != types::PROXY_TYPE_TLS) {
        rsp->add_api_status(types::API_STATUS_PROXY_TYPE_INVALID);
        HAL_TRACE_ERR("Proxy global config, invalid proxy type: {}",
		      req.proxy_type());
        return HAL_RET_INVALID_ARG;
    }

    hal::tls::proxy_tls_bypass_mode = req.bypass_mode();
    HAL_TRACE_DEBUG("Proxy TLS: setting bypass mode {:d}",
		    hal::tls::proxy_tls_bypass_mode);

    // prepare the response
    rsp->add_api_status(types::API_STATUS_OK);
    return HAL_RET_OK;
}

}    // namespace hal<|MERGE_RESOLUTION|>--- conflicted
+++ resolved
@@ -58,15 +58,10 @@
         (proxy_meta_t) {true, 1, {SERVICE_LIF_APP_REDIR, APP_REDIR_NUM_QTYPES_MAX,
             {{APP_REDIR_RAWR_QTYPE, RAWRCB_TABLE_ENTRY_MULTIPLE, (uint8_t)log2(RAWRCB_NUM_ENTRIES_MAX)},
              {APP_REDIR_RAWC_QTYPE, RAWCCB_TABLE_ENTRY_MULTIPLE, (uint8_t)log2(RAWCCB_NUM_ENTRIES_MAX)},
-<<<<<<< HEAD
-             {APP_REDIR_PROXYR_QTYPE, PROXYRCB_TABLE_ENTRY_MULTIPLE, (uint8_t)log2(PROXYRCB_NUM_ENTRIES_MAX)},
-             {APP_REDIR_PROXYC_QTYPE, PROXYCCB_TABLE_ENTRY_MULTIPLE, (uint8_t)log2(PROXYCCB_NUM_ENTRIES_MAX)}}}};
-=======
              {APP_REDIR_PROXYR_QTYPE, PROXYRCB_TABLE_ENTRY_MULTIPLE, 
                         (uint8_t)log2(PROXYRCB_NUM_ENTRIES_MAX * PROXYRCB_NUM_ENTRIES_MAX_MULT)},
              {APP_REDIR_PROXYC_QTYPE, PROXYCCB_TABLE_ENTRY_MULTIPLE,
                         (uint8_t)log2(PROXYCCB_NUM_ENTRIES_MAX * PROXYCCB_NUM_ENTRIES_MAX_MULT)}}}};
->>>>>>> a8b05f1e
 
     // 128 bytes of P4PT state per connection (e.g. dir) and a total of 2^12 connections
     g_meta[types::PROXY_TYPE_P4PT] =
