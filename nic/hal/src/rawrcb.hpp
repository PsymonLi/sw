#ifndef __RAWRCB_HPP__
#define __RAWRCB_HPP__

#include "nic/include/base.h"
#include "nic/include/encap.hpp"
#include "nic/include/list.hpp"
#include "nic/utils/ht/ht.hpp"
#include "nic/gen/proto/hal/rawrcb.pb.h"
#include "nic/include/pd.hpp"
#include "nic/include/hal_state.hpp"

using hal::utils::ht_ctxt_t;
using hal::utils::dllist_ctxt_t;

using rawrcb::RawrCbSpec;
using rawrcb::RawrCbStatus;
using rawrcb::RawrCbResponse;
using rawrcb::RawrCbKeyHandle;
using rawrcb::RawrCbRequestMsg;
using rawrcb::RawrCbResponseMsg;
using rawrcb::RawrCbDeleteRequestMsg;
using rawrcb::RawrCbDeleteResponseMsg;
using rawrcb::RawrCbGetRequest;
using rawrcb::RawrCbGetRequestMsg;
using rawrcb::RawrCbGetResponse;
using rawrcb::RawrCbGetResponseMsg;

namespace hal {


<<<<<<< HEAD
enum {
    RAWR_REDIR_QTYPE        = 0,
    RAWR_CHAIN_QTYPE,
};

=======
>>>>>>> 62a1b617
typedef uint32_t          rawrcb_id_t;

typedef struct rawrcb_s {
    hal_spinlock_t        slock;                   // lock to protect this structure
    rawrcb_id_t           cb_id;

    /*
     * Note that ordering of fields below does not matter;
     * data will get written to HBM according to P4+ table entry
     * ordering defined in rawr_rxdma_p4plus_ingress.h
     * see hal/pd/iris/rawrcb_pd.cc)
     */
    uint32_t              chain_rxq_base;           // next service chain RxQ base
    uint32_t              chain_rxq_ring_indices_addr;
    uint8_t               chain_rxq_ring_size_shift;
    uint8_t               chain_rxq_entry_size_shift;
    uint8_t               chain_rxq_ring_index_select;

    uint32_t              chain_txq_base;           // next service chain TxQ base, if any
    uint32_t              chain_txq_ring_indices_addr;
    uint32_t              chain_txq_qid;
    uint16_t              chain_txq_lif;
    uint8_t               chain_txq_qtype;
    uint8_t               chain_txq_ring_size_shift;
    uint8_t               chain_txq_entry_size_shift;
    uint8_t               chain_txq_ring_index_select;
    uint8_t               chain_txq_doorbell_no_sched;

    uint8_t               desc_valid_bit_upd;       // descriptor valid bit update
    uint8_t               desc_valid_bit_req;       // descriptor valid bit required
    uint8_t               redir_pipeline_lpbk_enable; // redir pipeline loopback indicator

    hal_handle_t          hal_handle;               // HAL allocated handle

    // PD state
    void                  *pd;                      // all PD specific state

    ht_ctxt_t             ht_ctxt;                  // id based hash table ctxt
    ht_ctxt_t             hal_handle_ht_ctxt;       // hal handle based hash table ctxt
} __PACK__ rawrcb_t;

// max. number of RAWR CBs supported  (TODO: we can take this from cfg file)
#define HAL_MAX_RAWRCB                           2048

// allocate a RAWRCB instance
static inline rawrcb_t *
rawrcb_alloc (void)
{
    rawrcb_t    *rawrcb;

    rawrcb = (rawrcb_t *)g_hal_state->rawrcb_slab()->alloc();
    if (rawrcb == NULL) {
        return NULL;
    }
    return rawrcb;
}

// initialize a RAWRCB instance
static inline rawrcb_t *
rawrcb_init (rawrcb_t *rawrcb)
{
    if (!rawrcb) {
        return NULL;
    }
    HAL_SPINLOCK_INIT(&rawrcb->slock, PTHREAD_PROCESS_PRIVATE);

    // initialize the operational state
    rawrcb->pd = NULL;
    rawrcb->desc_valid_bit_req = TRUE;

    // initialize meta information
    rawrcb->ht_ctxt.reset();
    rawrcb->hal_handle_ht_ctxt.reset();

    return rawrcb;
}

// allocate and initialize a RAWRCB instance
static inline rawrcb_t *
rawrcb_alloc_init (void)
{
    return rawrcb_init(rawrcb_alloc());
}

static inline hal_ret_t
rawrcb_free (rawrcb_t *rawrcb)
{
    HAL_SPINLOCK_DESTROY(&rawrcb->slock);
    g_hal_state->rawrcb_slab()->free(rawrcb);
    return HAL_RET_OK;
}

static inline rawrcb_t *
find_rawrcb_by_id (rawrcb_id_t rawrcb_id)
{
    return (rawrcb_t *)g_hal_state->rawrcb_id_ht()->lookup(&rawrcb_id);
}

static inline rawrcb_t *
find_rawrcb_by_handle (hal_handle_t handle)
{
    return (rawrcb_t *)g_hal_state->rawrcb_hal_handle_ht()->lookup(&handle);
}

extern void *rawrcb_get_key_func(void *entry);
extern uint32_t rawrcb_compute_hash_func(void *key, uint32_t ht_size);
extern bool rawrcb_compare_key_func(void *key1, void *key2);

extern void *rawrcb_get_handle_key_func(void *entry);
extern uint32_t rawrcb_compute_handle_hash_func(void *key, uint32_t ht_size);
extern bool rawrcb_compare_handle_key_func(void *key1, void *key2);

hal_ret_t rawrcb_create(rawrcb::RawrCbSpec& spec,
                        rawrcb::RawrCbResponse *rsp);

hal_ret_t rawrcb_update(rawrcb::RawrCbSpec& spec,
                        rawrcb::RawrCbResponse *rsp);

hal_ret_t rawrcb_delete(rawrcb::RawrCbDeleteRequest& req,
                        rawrcb::RawrCbDeleteResponseMsg *rsp);

hal_ret_t rawrcb_get(rawrcb::RawrCbGetRequest& req,
                     rawrcb::RawrCbGetResponse *rsp);
}    // namespace hal

#endif    // __RAWRCB_HPP__
<|MERGE_RESOLUTION|>--- conflicted
+++ resolved
@@ -28,14 +28,6 @@
 namespace hal {
 
 
-<<<<<<< HEAD
-enum {
-    RAWR_REDIR_QTYPE        = 0,
-    RAWR_CHAIN_QTYPE,
-};
-
-=======
->>>>>>> 62a1b617
 typedef uint32_t          rawrcb_id_t;
 
 typedef struct rawrcb_s {
