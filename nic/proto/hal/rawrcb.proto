//------------------------------------------------------------------------------
// protobuf specification for rawrcb (App Raw Redir control block)
//------------------------------------------------------------------------------

syntax = "proto3";

import "types.proto";

package rawrcb;

// The tcp  cb service definition
service RawrCb {
  rpc RawrCbCreate (RawrCbRequestMsg) returns (RawrCbResponseMsg) {}
  rpc RawrCbUpdate (RawrCbRequestMsg) returns (RawrCbResponseMsg) {}
  rpc RawrCbDelete (RawrCbDeleteRequestMsg) returns (RawrCbDeleteResponseMsg) {}
  rpc RawrCbGet (RawrCbGetRequestMsg) returns (RawrCbGetResponseMsg) {}
}

// RawrCbKeyHandle is used to operate on a rawrcb either by its key or handle
message RawrCbKeyHandle {
  oneof key_or_handle {
    uint32     rawrcb_id          = 1;    // unique rawrcb id allocated by app
    fixed64    rawrcb_handle      = 2;    // rawrcb handle returned by HAL
  }
}

// RawrCbSpec captures all the rawrcb level configuration
message RawrCbSpec {
  types.ObjectMeta      meta                       = 1;    // common object meta
  RawrCbKeyHandle       key_or_handle              = 2;    // rawrcb being created/updated
  uint32                chain_rxq_base             = 3;    // next service chain RxQ base
  uint32                chain_rxq_ring_indices_addr = 4;
  uint32                chain_rxq_ring_size_shift  = 5;
  uint32                chain_rxq_entry_size_shift = 6;
  uint32                chain_rxq_ring_index_select= 7;
  uint32                chain_txq_base             = 8;    // next service chain TxQ base
  uint32                chain_txq_ring_indices_addr= 9;
  uint32                chain_txq_ring_size_shift  = 10;
  uint32                chain_txq_entry_size_shift = 11;
  uint32                chain_txq_ring_index_select= 12;
  uint32                chain_txq_lif              = 13;
  uint32                chain_txq_qtype            = 14;
  uint32                chain_txq_qid              = 15;
  uint32                chain_txq_doorbell_no_sched= 16;
  uint32                desc_valid_bit_upd         = 17;
  uint32                desc_valid_bit_req         = 18;
<<<<<<< HEAD
=======
  uint32                redir_pipeline_lpbk_enable = 19;
>>>>>>> 62a1b617
}

// RawrCbRequestMsg is batched add or modify rawrcb request
message RawrCbRequestMsg {
  repeated RawrCbSpec    request = 1;    // batched request
}

// RawrCbStatus is the operational status of a given rawrcb
message RawrCbStatus {
  fixed64    rawrcb_handle = 1;    // id of rawrcb returned by HAL
}

// RawrCbResponse is response to RawrCbSpec
message RawrCbResponse {
  types.ApiStatus        api_status      = 1;    // API status code
  RawrCbStatus           rawrcb_status   = 2;    // rawrcb status, if api succeeded
}

// RawrCbResponseMsg is batched response to RawrCbRequestMsg
message RawrCbResponseMsg {
  repeated RawrCbResponse    response = 1;    // batched response
}

// RawrCbDeleteRequest is used to delete a rawrcb
message RawrCbDeleteRequest {
  types.ObjectMeta        meta          = 1;    // object meta
  RawrCbKeyHandle         key_or_handle = 2;    // RawrCb key or handle
}

// RawrCbDeleteRequestMsg is used to delete a batch of rawrcbs
message RawrCbDeleteRequestMsg {
  repeated RawrCbDeleteRequest    request = 1;    // batched delete request
}

// RawrCbDeleteResponseMsg is batched response to RawrCbDeleteRequestMsg
message RawrCbDeleteResponseMsg {
  repeated types.ApiStatus    api_status = 1;    // API status code
}

// RawrCbGetRequest is used to get information about a rawrcb
message RawrCbGetRequest {
  types.ObjectMeta          meta          = 1;    // object meta
  RawrCbKeyHandle       key_or_handle = 2;    // RawrCb key or handle
}

// RawrCbGetRequestMsg is batched GET requests for rawrcbs
message RawrCbGetRequestMsg {
  repeated RawrCbGetRequest    request = 1;    // batched get request
}

// RawrCbStats is the statistics object for each rawrcb
message RawrCbStats {
}

// RawrCbGetResponse captures all the information about a rawrcb
// only if api_status indicates success, other fields are valid
message RawrCbGetResponse {
  types.ApiStatus    api_status = 1;    // API status code
  RawrCbSpec         spec       = 2;    // rawrcb configuration
  RawrCbStatus       status     = 3;    // operational state of rawrcb
  RawrCbStats        stats      = 4;    // stats of the rawrcb
}

// RawrCbGetResponseMsg is batched response to RawrCbGetRequestMsg
message RawrCbGetResponseMsg {
  repeated RawrCbGetResponse    response = 1;    // batch get response
}<|MERGE_RESOLUTION|>--- conflicted
+++ resolved
@@ -44,10 +44,7 @@
   uint32                chain_txq_doorbell_no_sched= 16;
   uint32                desc_valid_bit_upd         = 17;
   uint32                desc_valid_bit_req         = 18;
-<<<<<<< HEAD
-=======
   uint32                redir_pipeline_lpbk_enable = 19;
->>>>>>> 62a1b617
 }
 
 // RawrCbRequestMsg is batched add or modify rawrcb request
