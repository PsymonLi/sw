//------------------------------------------------------------------------------
// common messages, headers and enums that are useful across all services
// and also shared between agent(s) and HAL
//------------------------------------------------------------------------------

syntax = "proto3";

// import public "protos/github/gogo/protobuf/gogoproto/gogo.proto";
import public "gogo.proto";

package types;
option go_package="halproto";

// IP protocol numbers
enum IPProtocol {
  IPPROTO_NONE          = 0;
  IPPROTO_ICMP          = 1;
  IPPROTO_IPV4          = 4;
  IPPROTO_TCP           = 6;
  IPPROTO_UDP           = 17;
  IPPROTO_GRE           = 47;
  IPPROTO_ESP           = 50;
  IPPROTO_AH            = 51;
  IPPROTO_ICMPV6        = 58;
}

// ICMP message types
// TBD - add more here !!
enum ICMPMsgType {
  ICMP_MSG_TYPE_NONE = 0;
  ICMP_MSG_TYPE_ECHO = 1;
}

// API return codes (more descriptive than protobuf enums)
enum ApiStatus {
  API_STATUS_OK                           = 0;     // success
  API_STATUS_ERR                          = 1;     // catch-all error
  API_STATUS_INVALID_ARG                  = 2;     // invalid argument
  API_STATUS_EXISTS_ALREADY               = 3;     // object already exists
  API_STATUS_OUT_OF_MEM                   = 4;     // out of memory
  API_STATUS_NOT_FOUND                    = 5;     // object not found
  API_STATUS_OUT_OF_RESOURCE              = 6;     // out of resource
  API_STATUS_ENCAP_INVALID                = 7;     // encap invalid
  API_STATUS_TENANT_ID_INVALID            = 8;     // invalid tenant id
  API_STATUS_TENANT_NOT_FOUND             = 9;     // tenant not found
  API_STATUS_L2_SEGMENT_ID_INVALID        = 10;    // invalid L2 segment id
  API_STATUS_L2_SEGMENT_NOT_FOUND         = 11;    // invalid L2 segment id
  API_STATUS_INTERFACE_ID_INVALID         = 12;    // invalid interface id
  API_STATUS_INTERFACE_NOT_FOUND          = 13;    // interface not found
  API_STATUS_IF_TYPE_INVALID              = 14;    // invalid inteface type
  API_STATUS_IF_INFO_INVALID              = 15;    // invalid interface info
  API_STATUS_IF_L2SEGMENT_INVALID         = 16;    // invalid L2 segment in interface spec
  API_STATUS_IF_ENIC_INFO_INVALID         = 17;    // invalid enic info in interface spec
  API_STATUS_IF_ENIC_TYPE_INVALID         = 18;    // invalid enic type in interface spec
  API_STATUS_IF_LIF_INFO_NOT_INVALID      = 19;    // lif info not valid
  API_STATUS_IF_LIFQ_INFO_NOT_INVALID     = 20;    // lif queue info not valid
  API_STATUS_ENDPOINT_NOT_FOUND           = 21;    // unknown endpoint
  API_STATUS_FLOW_KEY_INVALID             = 22;    // flow key invalid
  API_STATUS_FLOW_INFO_INVALID            = 23;    // flow information invalid
  API_STATUS_FLOW_NOT_FOUND               = 24;    // flow lookup failed
  API_STATUS_SESSION_NOT_FOUND            = 25;    // session lookup failed
  API_STATUS_HANDLE_INVALID               = 26;    // HAL handle passed is invalid
  API_STATUS_HW_PROG_ERR                  = 27;    // hardware programming error
  API_STATUS_LIF_ID_INVALID               = 28;    // invalid LIF id
  API_STATUS_LIF_NOT_FOUND                = 29;    // LIF not found
  API_STATUS_NWSEC_PROFILE_ID_INVALID     = 30;    // security profile id invalid
  API_STATUS_NWSEC_PROFILE_NOT_FOUND      = 31;    // security profile not found
  API_STATUS_TLS_CB_ID_INVALID            = 32;    // invalid TLS CB id
  API_STATUS_TLS_CB_NOT_FOUND             = 33;    // invalid TLS CB
  API_STATUS_TCP_CB_ID_INVALID            = 34;    // invalid TCP CB id
  API_STATUS_TCP_CB_NOT_FOUND             = 35;    // invalid TCP CB
  API_STATUS_BUF_POOL_ID_INVALID          = 36;    // invalid BUF_POOL id
  API_STATUS_BUF_POOL_NOT_FOUND           = 37;    // BUF_POOL not found
  API_STATUS_BUF_POOL_COS_MAP_EXISTS      = 38;    // COS to Buf pool mapping already exists
  API_STATUS_QUEUE_ID_INVALID             = 39;    // invalid QUEUE id
  API_STATUS_QUEUE_COUNT_INVALID          = 40;    // Invalid number of queue and l1 nodes
  API_STATUS_QUEUE_NOT_FOUND              = 41;    // QUEUE not found
  API_STATUS_POLICER_ID_INVALID           = 42;    // invalid POLICER id
  API_STATUS_POLICER_NOT_FOUND            = 43;    // POLICER not found
  API_STATUS_NETWORK_NOT_FOUND            = 44;    // network not found
  API_STATUS_ACL_ID_INVALID               = 45;    // invalid ACL id
  API_STATUS_ACL_NOT_FOUND                = 46;    // ACL not found
  API_STATUS_WRING_ID_INVALID             = 47;    // invalid WRING id
  API_STATUS_WRING_NOT_FOUND              = 48;    // invalid WRING
  API_STATUS_WRING_TYPE_INVALID           = 49;    // invalid WRING type
  API_STATUS_PROXY_TYPE_INVALID           = 50;    // invalid Proxy Service type 
  API_STATUS_IPSEC_CB_ID_INVALID          = 51;    // invalid IPSEC CB id
  API_STATUS_IPSEC_CB_NOT_FOUND           = 52;    // invalid IPSEC CB
  API_STATUS_L4LB_KEY_INVALID             = 53;    // invalid L4LB key
  API_STATUS_CPU_CB_ID_INVALID            = 54;    // invalid CPU CB id
  API_STATUS_CPU_CB_NOT_FOUND             = 55;    // invalid CPU CB
  API_STATUS_PROXY_NOT_ENABLED            = 56;    // proxy service not enabled
  API_STATUS_PROXY_FLOW_NOT_FOUND         = 57;    // proxy service not found for a flow
  API_STATUS_CFG_DB_ERR                   = 58;    // config database inconsistency
  API_STATUS_SECURITY_GROUP_ID_INVALID    = 59;    // Security group id invalid
<<<<<<< HEAD
  API_STATUS_SECURITY_POLICY_ID_INVALID   = 60;    // Security Group id invalid
  API_STATUS_ENDPOINT_UPD_KEY_HDL_INVALID = 61;    // ep update with no key and hdl
  API_STATUS_DOS_POLICY_ID_INVALID        = 62;    // dos policy id invalid
  API_STATUS_DOS_POLICY_NOT_FOUND         = 63;    // dos policy not found
  API_STATUS_RAWR_CB_ID_INVALID           = 64;    // invalid Raw Redirect CB id
  API_STATUS_RAWR_CB_NOT_FOUND            = 65;    // invalid Raw Redirect CB
  API_STATUS_OBJECT_IN_USE                = 66;    // object is in use
  API_STATUS_RAWC_CB_ID_INVALID           = 67;    // invalid Raw Chain CB id
  API_STATUS_RAWC_CB_NOT_FOUND            = 68;    // invalid Raw Chain CB
  API_STATUS_PORT_ID_INVALID              = 69;    // invalid port number
  API_STATUS_PORT_TYPE_INVALID            = 70;    // invalid port type
  API_STATUS_PORT_SPEED_INVALID           = 71;    // invalid port speed
  API_STATUS_PORT_NUM_LANES_INVALID       = 72;    // invalid num lanes for port
=======
  API_STATUS_ENDPOINT_UPD_KEY_HDL_INVALID = 60;    // ep update with no key and hdl
  API_STATUS_DOS_POLICY_ID_INVALID        = 61;    // dos policy id invalid
  API_STATUS_DOS_POLICY_NOT_FOUND         = 62;    // dos policy not found
  API_STATUS_RAWR_CB_ID_INVALID           = 63;    // invalid Raw Redirect CB id
  API_STATUS_RAWR_CB_NOT_FOUND            = 64;    // invalid Raw Redirect CB
  API_STATUS_OBJECT_IN_USE                = 65;    // object is in use
  API_STATUS_RAWC_CB_ID_INVALID           = 66;    // invalid Raw Chain CB id
  API_STATUS_RAWC_CB_NOT_FOUND            = 67;    // invalid Raw Chain CB
>>>>>>> 62a1b617
}

// common meta object that is part of all other top level objects
// TODO: should we add last updated timestamp, revision etc. here ?
message ObjectMeta {
  fixed32        tenant_id = 1;     // tenant identifier
}

// Types of L2 segments
enum L2SegmentType {
  L2_SEGMENT_TYPE_NONE          = 0;
  L2_SEGMENT_TYPE_TENANT        = 1;    // tenant/user VLAN
  L2_SEGMENT_TYPE_MGMT          = 2;    // mgmt VLAN
  L2_SEGMENT_TYPE_INFRA         = 3;    // infra VLAN
  L2_SEGMENT_PRIMARY            = 4;    // primary VLAN of PVLAN
  L2_SEGMENT_ISOLATED           = 5;    // isolated VLAN of PVLAN
}

// Supported wire encaps for the L2 segments
enum encapType {
  ENCAP_TYPE_NONE               = 0;
  ENCAP_TYPE_DOT1Q              = 1;    // .1q encapsulation
  ENCAP_TYPE_VXLAN              = 2;    // VXLAN encapsulation
  ENCAP_TYPE_IP_IN_IP           = 3;    // IP-in-IP encapsulation
  ENCAP_TYPE_GRE                = 4;    // GRE encapsulation
  ENCAP_TYPE_IPSEC              = 5;    // IPSec tunnel encapsulation
}

// EncapInfo captures wire encap information
message EncapInfo {
  encapType        encap_type  = 1;    // wire encap type
  uint32           encap_value = 2;    // encap value (vlan/vnid etc.)
}

// IP address families
enum IPAddressFamily {
  IP_AF_NONE     = 0;
  IP_AF_INET     = 1;    // IPv4
  IP_AF_INET6    = 2;    // IPv6
}

// IP address object
message IPAddress {
  IPAddressFamily    ip_af   = 1;      // IP address family
  oneof v4_or_v6 {
    fixed32          v4_addr = 2;      // IPv4 address
    bytes            v6_addr = 3;      // IPv6 address  (TODO: need better representation here)
  }
}

// IP Prefix object
message IPPrefix {
  IPAddress    address       = 1;      // IP address
  uint32       prefix_len    = 2;      // prefix length
}

// PortRange object has low and high end of the port ranges
message L4PortRange {
  uint32    port_low  = 1;    // source port
  uint32    port_high = 2;    // destination port
}

message Empty {}

// Types of Work Ring
enum WRingType {
<<<<<<< HEAD
  WRING_TYPE_NONE           = 0;    
  WRING_TYPE_SERQ           = 1;    
  WRING_TYPE_NMDR_TX        = 2;    
  WRING_TYPE_NMDR_RX        = 3;    
  WRING_TYPE_NMPR_SMALL_TX  = 4;    
  WRING_TYPE_NMPR_SMALL_RX  = 5;    
  WRING_TYPE_NMPR_BIG_TX    = 6;    
  WRING_TYPE_NMPR_BIG_RX    = 7;    
  WRING_TYPE_BSQ            = 8;
  WRING_TYPE_BRQ            = 9;
  WRING_TYPE_SESQ           = 10;    
  WRING_TYPE_IPSECCBQ       = 11;
  WRING_TYPE_ARQRX          = 12;
  WRING_TYPE_ASQ            = 13;
  WRING_TYPE_ASESQ          = 14;    
  WRING_TYPE_RAWRCB         = 15;
  WRING_TYPE_IPSECCBQ_BARCO = 16;
  WRING_TYPE_APP_REDIR_RAWC = 17;
=======
  WRING_TYPE_NONE             = 0;    
  WRING_TYPE_SERQ             = 1;    
  WRING_TYPE_NMDR_TX          = 2;    
  WRING_TYPE_NMDR_RX          = 3;    
  WRING_TYPE_NMPR_SMALL_TX    = 4;    
  WRING_TYPE_NMPR_SMALL_RX    = 5;    
  WRING_TYPE_NMPR_BIG_TX      = 6;    
  WRING_TYPE_NMPR_BIG_RX      = 7;    
  WRING_TYPE_BSQ              = 8;
  WRING_TYPE_BRQ              = 9;
  WRING_TYPE_SESQ             = 10;    
  WRING_TYPE_IPSECCBQ         = 11;
  WRING_TYPE_ARQRX            = 12;
  WRING_TYPE_ASQ              = 13;
  WRING_TYPE_ASESQ            = 14;    
  WRING_TYPE_RAWRCB           = 15;
  WRING_TYPE_IPSECCBQ_BARCO   = 16;
  WRING_TYPE_APP_REDIR_RAWC   = 17;
  WRING_TYPE_APP_REDIR_PROXYR = 18;
  WRING_TYPE_APP_REDIR_PROXYC = 19;
>>>>>>> 62a1b617
}

// Types of Proxy Service
enum ProxyType {
  PROXY_TYPE_NONE          = 0;    
  PROXY_TYPE_TCP           = 1;    
  PROXY_TYPE_TLS           = 2;    
  PROXY_TYPE_IPSEC         = 3;    
  PROXY_TYPE_CPU           = 4;
  PROXY_TYPE_IPFIX         = 5;
  PROXY_TYPE_APP_REDIR     = 6;
}

// Types of Cryptographic keys
enum CryptoKeyType {
    CRYPTO_KEY_TYPE_AES128      = 0;
    CRYPTO_KEY_TYPE_AES192      = 1;
    CRYPTO_KEY_TYPE_AES256      = 2;
    CRYPTO_KEY_TYPE_DES         = 3;
    CRYPTO_KEY_TYPE_CHACHA20    = 4;
    CRYPTO_KEY_TYPE_POLY1305    = 5;
    CRYPTO_KEY_TYPE_HMAC        = 6;
}

// Types of Barco Rings
enum BarcoRings {
    BARCO_RING_XTS0             = 0;
    BARCO_RING_XTS1             = 1;
    BARCO_RING_GCM0             = 2;
    BARCO_RING_GCM1             = 3;
    BARCO_RING_ASYM             = 4;
    BARCO_RING_MPP0             = 5;
    BARCO_RING_MPP1             = 6;
    BARCO_RING_MPP2             = 7;
    BARCO_RING_MPP3             = 8;
    BARCO_RING_MPP4             = 9;
    BARCO_RING_MPP5             = 10;
    BARCO_RING_MPP6             = 11;
    BARCO_RING_MPP7             = 12;
}<|MERGE_RESOLUTION|>--- conflicted
+++ resolved
@@ -93,7 +93,6 @@
   API_STATUS_PROXY_FLOW_NOT_FOUND         = 57;    // proxy service not found for a flow
   API_STATUS_CFG_DB_ERR                   = 58;    // config database inconsistency
   API_STATUS_SECURITY_GROUP_ID_INVALID    = 59;    // Security group id invalid
-<<<<<<< HEAD
   API_STATUS_SECURITY_POLICY_ID_INVALID   = 60;    // Security Group id invalid
   API_STATUS_ENDPOINT_UPD_KEY_HDL_INVALID = 61;    // ep update with no key and hdl
   API_STATUS_DOS_POLICY_ID_INVALID        = 62;    // dos policy id invalid
@@ -107,16 +106,6 @@
   API_STATUS_PORT_TYPE_INVALID            = 70;    // invalid port type
   API_STATUS_PORT_SPEED_INVALID           = 71;    // invalid port speed
   API_STATUS_PORT_NUM_LANES_INVALID       = 72;    // invalid num lanes for port
-=======
-  API_STATUS_ENDPOINT_UPD_KEY_HDL_INVALID = 60;    // ep update with no key and hdl
-  API_STATUS_DOS_POLICY_ID_INVALID        = 61;    // dos policy id invalid
-  API_STATUS_DOS_POLICY_NOT_FOUND         = 62;    // dos policy not found
-  API_STATUS_RAWR_CB_ID_INVALID           = 63;    // invalid Raw Redirect CB id
-  API_STATUS_RAWR_CB_NOT_FOUND            = 64;    // invalid Raw Redirect CB
-  API_STATUS_OBJECT_IN_USE                = 65;    // object is in use
-  API_STATUS_RAWC_CB_ID_INVALID           = 66;    // invalid Raw Chain CB id
-  API_STATUS_RAWC_CB_NOT_FOUND            = 67;    // invalid Raw Chain CB
->>>>>>> 62a1b617
 }
 
 // common meta object that is part of all other top level objects
@@ -183,26 +172,6 @@
 
 // Types of Work Ring
 enum WRingType {
-<<<<<<< HEAD
-  WRING_TYPE_NONE           = 0;    
-  WRING_TYPE_SERQ           = 1;    
-  WRING_TYPE_NMDR_TX        = 2;    
-  WRING_TYPE_NMDR_RX        = 3;    
-  WRING_TYPE_NMPR_SMALL_TX  = 4;    
-  WRING_TYPE_NMPR_SMALL_RX  = 5;    
-  WRING_TYPE_NMPR_BIG_TX    = 6;    
-  WRING_TYPE_NMPR_BIG_RX    = 7;    
-  WRING_TYPE_BSQ            = 8;
-  WRING_TYPE_BRQ            = 9;
-  WRING_TYPE_SESQ           = 10;    
-  WRING_TYPE_IPSECCBQ       = 11;
-  WRING_TYPE_ARQRX          = 12;
-  WRING_TYPE_ASQ            = 13;
-  WRING_TYPE_ASESQ          = 14;    
-  WRING_TYPE_RAWRCB         = 15;
-  WRING_TYPE_IPSECCBQ_BARCO = 16;
-  WRING_TYPE_APP_REDIR_RAWC = 17;
-=======
   WRING_TYPE_NONE             = 0;    
   WRING_TYPE_SERQ             = 1;    
   WRING_TYPE_NMDR_TX          = 2;    
@@ -223,7 +192,6 @@
   WRING_TYPE_APP_REDIR_RAWC   = 17;
   WRING_TYPE_APP_REDIR_PROXYR = 18;
   WRING_TYPE_APP_REDIR_PROXYC = 19;
->>>>>>> 62a1b617
 }
 
 // Types of Proxy Service
