#include <gtest/gtest.h>
#include <vector>
#include <unistd.h>

#include "storage/offload/src/sim/sim.h"
#include "storage/offload/include/pnso_wafl.h"

using namespace std;

class pnso_sim_test : public ::testing::Test {
public:

protected:

    pnso_sim_test() {
    }

    virtual ~pnso_sim_test() {
    }

    // will be called immediately after the constructor before each test
    virtual void SetUp() {
    }

    // will be called immediately after each test before the destructor
    virtual void TearDown() {
    }
};

/* single block request */
static uint8_t g_data1[1000];

/* multi-block request */
static uint8_t g_data2[8000];

static const char g_fill_src[] = "<html><body>The quick brown fox jumps over the lazy dog</body></html>\n";

static inline void fill_data(uint8_t* data, uint32_t data_len)
{
    uint32_t copy_len;

    while (data_len > 0) {
        copy_len = data_len >= sizeof(g_fill_src) ? sizeof(g_fill_src) : data_len;
        memcpy(data, g_fill_src, copy_len);
        data += copy_len;
        data_len -= copy_len;
    }    
}

#define TEST_CP_HDR_ALGO_VER 1234

TEST_F(pnso_sim_test, sync_request) {
    int rc;
    size_t alloc_sz;
    struct pnso_init_params init_params;
    struct pnso_service_request *svc_req;
    struct pnso_service_result *svc_res;
    struct pnso_buffer_list *src_buflist, *dst_buflist;
    uint32_t buflist_sz;
    struct pnso_flat_buffer *buf;
    struct pnso_hash_tag hash_tags[16];
    uint8_t output[16 * 4096];
    char xts_iv[16] = "";
    struct pnso_compression_header_format cp_hdr_fmt = { 3, {
        {PNSO_HDR_FIELD_TYPE_INDATA_CHKSUM, 0, 4, 0},
        {PNSO_HDR_FIELD_TYPE_OUTDATA_LENGTH, 4, 2, 0},
        {PNSO_HDR_FIELD_TYPE_ALGO, 6, 2, 0}
    } };

    memset(&init_params, 0, sizeof(init_params));
    memset(hash_tags, 0, sizeof(hash_tags));

    /* Initialize input */
    fill_data(g_data1, sizeof(g_data1));
    fill_data(g_data2, sizeof(g_data2));

    /* Initialize session */
    init_params.per_core_qdepth = 16;
    init_params.block_size = 4096;
    rc = pnso_init(&init_params);
    EXPECT_EQ(rc, 0);
    rc = pnso_sim_thread_init();
    EXPECT_EQ(rc, 0);

    /* Initialize key store */
    char *tmp_key = nullptr;
    uint32_t tmp_key_size = 0;
<<<<<<< HEAD
    char abcd[32] = "abcd";
    pnso_sim_key_store_init((uint8_t*)malloc(64*1024), 64*1024);
    pnso_set_key_desc_idx(abcd, abcd, 32, 1);
    pnso_sim_get_key_desc_idx((void**)&tmp_key, (void**)&tmp_key, &tmp_key_size, 1);
    EXPECT_EQ(tmp_key_size, 32);
=======
    char key1[32] = "abcdefghijklmnopqrstuvwxyz78901";
    pnso_set_key_desc_idx(key1, key1, sizeof(key1), 1);
    sim_get_key_desc_idx((void**)&tmp_key, (void**)&tmp_key, &tmp_key_size, 1);
    EXPECT_EQ(tmp_key_size, sizeof(key1));
>>>>>>> 4cf12abc
    EXPECT_EQ(0, memcmp(tmp_key, "abcd", 4));

    /* Initialize compression header format */
    rc = pnso_register_compression_header_format(&cp_hdr_fmt, 1);
    EXPECT_EQ(rc, 0);
    rc = pnso_add_compression_algo_mapping(PNSO_COMPRESSION_TYPE_LZRW1A, TEST_CP_HDR_ALGO_VER);
    EXPECT_EQ(rc, 0);

    /* Allocate request and response */
    alloc_sz = sizeof(struct pnso_service_request) + PNSO_SVC_TYPE_MAX*sizeof(struct pnso_service);
    svc_req = (struct pnso_service_request*) malloc(alloc_sz);
    EXPECT_NE(svc_req, nullptr);
    memset(svc_req, 0, alloc_sz);

    alloc_sz = sizeof(struct pnso_service_result) + PNSO_SVC_TYPE_MAX*sizeof(struct pnso_service_status);
    svc_res = (struct pnso_service_result*) malloc(alloc_sz);
    EXPECT_NE(svc_res, nullptr);
    memset(svc_res, 0, alloc_sz);

    /* Allocate buffer descriptors */
    buflist_sz = sizeof(struct pnso_buffer_list) + 16*sizeof(struct pnso_flat_buffer);
    src_buflist = (struct pnso_buffer_list*) malloc(buflist_sz);
    EXPECT_NE(src_buflist, nullptr);
    dst_buflist = (struct pnso_buffer_list*) malloc(buflist_sz);
    EXPECT_NE(dst_buflist, nullptr);

    /* -------------- Test 1: Compression + Hash, single block -------------- */

    /* Initialize request buffers */
    memset(src_buflist, 0, buflist_sz);
    memset(dst_buflist, 0, buflist_sz);

    svc_req->sgl = src_buflist;
    svc_req->sgl->count = 1;
    svc_req->sgl->buffers[0].buf = (uint64_t) g_data1;
    svc_req->sgl->buffers[0].len = sizeof(g_data1);

    /* Setup 2 services */
    svc_req->num_services = 2;
    svc_res->num_services = 2;

    /* Setup compression service */
    svc_req->svc[0].svc_type = PNSO_SVC_TYPE_COMPRESS;
    svc_req->svc[0].u.cp_desc.algo_type = PNSO_COMPRESSION_TYPE_LZRW1A;
    svc_req->svc[0].u.cp_desc.flags = PNSO_CP_DFLAG_ZERO_PAD | PNSO_CP_DFLAG_INSERT_HEADER;
    svc_req->svc[0].u.cp_desc.threshold_len = sizeof(g_data1) - 8;
    svc_req->svc[0].u.cp_desc.hdr_fmt_idx = 1;
    svc_req->svc[0].u.cp_desc.hdr_algo = TEST_CP_HDR_ALGO_VER;

    svc_res->svc[0].u.dst.sgl = dst_buflist;
    svc_res->svc[0].u.dst.sgl->count = 16;
    for (int i = 0; i < 16; i++) {
        svc_res->svc[0].u.dst.sgl->buffers[i].buf = (uint64_t) (output + (4096 * i));
        svc_res->svc[0].u.dst.sgl->buffers[i].len = 4096;
    }

    /* Setup hash service */
    svc_req->svc[1].svc_type = PNSO_SVC_TYPE_HASH;
    svc_req->svc[1].u.hash_desc.algo_type = PNSO_HASH_TYPE_SHA2_512;
    svc_res->svc[1].u.hash.num_tags = 16;
    svc_res->svc[1].u.hash.tags = hash_tags;

    /* Execute synchronously */
    rc = pnso_submit_request(svc_req, svc_res, nullptr, nullptr, nullptr, nullptr);
    EXPECT_EQ(rc, 0);
    EXPECT_EQ(svc_res->err, 0);

    /* Check compression+pad status */
    EXPECT_EQ(svc_res->svc[0].err, 0);
    EXPECT_EQ(svc_res->svc[0].svc_type, PNSO_SVC_TYPE_COMPRESS);
    EXPECT_GT(svc_res->svc[0].u.dst.data_len, 8);
    EXPECT_LT(svc_res->svc[0].u.dst.data_len, 4000);
    EXPECT_EQ(svc_res->svc[0].u.dst.sgl->count, 16);
    buf = &svc_res->svc[0].u.dst.sgl->buffers[0];
    EXPECT_EQ(buf->len, 4096);
    EXPECT_EQ(((uint8_t*)buf->buf)[4095], 0);

    /* Check hash status */
    EXPECT_EQ(svc_res->svc[1].err, 0);
    EXPECT_EQ(svc_res->svc[1].svc_type, PNSO_SVC_TYPE_HASH);
    EXPECT_EQ(svc_res->svc[1].u.hash.num_tags, 1);
    EXPECT_NE(svc_res->svc[1].u.hash.tags->hash[0], 0);


    /* -------------- Test 2: Encryption + Hash, single block -------------- */

    /* Initialize request buffers */
    memset(src_buflist, 0, buflist_sz);
    memset(dst_buflist, 0, buflist_sz);

    svc_req->sgl = src_buflist;
    svc_req->sgl->count = 1;
    svc_req->sgl->buffers[0].buf = (uint64_t) g_data1;
    svc_req->sgl->buffers[0].len = sizeof(g_data1);

    /* Setup 2 services */
    svc_req->num_services = 2;
    svc_res->num_services = 2;

    /* Setup encryption service */
    svc_req->svc[0].svc_type = PNSO_SVC_TYPE_ENCRYPT;
    svc_req->svc[0].u.crypto_desc.algo_type = PNSO_CRYPTO_TYPE_XTS;
    svc_req->svc[0].u.crypto_desc.key_desc_idx = 1;
    svc_req->svc[0].u.crypto_desc.iv_addr = (uint64_t) xts_iv;

    svc_res->svc[0].u.dst.sgl = dst_buflist;
    svc_res->svc[0].u.dst.sgl->count = 16;
    for (int i = 0; i < 16; i++) {
        svc_res->svc[0].u.dst.sgl->buffers[i].buf = (uint64_t) (output + (4096 * i));
        svc_res->svc[0].u.dst.sgl->buffers[i].len = 4096;
    }

    /* Setup hash service */
    svc_req->svc[1].svc_type = PNSO_SVC_TYPE_HASH;
    svc_req->svc[1].u.hash_desc.algo_type = PNSO_HASH_TYPE_SHA2_512;
    svc_res->svc[1].u.hash.num_tags = 16;
    svc_res->svc[1].u.hash.tags = hash_tags;

    /* Execute synchronously */
    rc = pnso_submit_request(svc_req, svc_res, nullptr, nullptr, nullptr, nullptr);
    EXPECT_EQ(rc, 0);
    EXPECT_EQ(svc_res->err, 0);

    /* Check encryption status */
    EXPECT_EQ(svc_res->svc[0].err, 0);
    EXPECT_EQ(svc_res->svc[0].svc_type, PNSO_SVC_TYPE_ENCRYPT);
    EXPECT_EQ(svc_res->svc[0].u.dst.data_len, sizeof(g_data1));
    EXPECT_EQ(svc_res->svc[0].u.dst.sgl->count, 16);

    /* Check hash status */
    EXPECT_EQ(svc_res->svc[1].err, 0);
    EXPECT_EQ(svc_res->svc[1].svc_type, PNSO_SVC_TYPE_HASH);
    EXPECT_EQ(svc_res->svc[1].u.hash.num_tags, 1);
    EXPECT_NE(svc_res->svc[1].u.hash.tags->hash[0], 0);

    /* -------------- Test 3: Compression + Encryption, single block -------------- */

    /* Initialize request buffers */
    memset(src_buflist, 0, buflist_sz);
    memset(dst_buflist, 0, buflist_sz);

    svc_req->sgl = src_buflist;
    svc_req->sgl->count = 1;
    svc_req->sgl->buffers[0].buf = (uint64_t) g_data1;
    svc_req->sgl->buffers[0].len = sizeof(g_data1);

   /* Setup 2 services */
    svc_req->num_services = 2;
    svc_res->num_services = 2;

    /* Setup compression service */
    svc_req->svc[0].svc_type = PNSO_SVC_TYPE_COMPRESS;
    svc_req->svc[0].u.cp_desc.algo_type = PNSO_COMPRESSION_TYPE_LZRW1A;
    svc_req->svc[0].u.cp_desc.flags = PNSO_CP_DFLAG_ZERO_PAD | PNSO_CP_DFLAG_INSERT_HEADER;
    svc_req->svc[0].u.cp_desc.threshold_len = sizeof(g_data1) - 8;
    svc_req->svc[0].u.cp_desc.hdr_fmt_idx = 1;
    svc_req->svc[0].u.cp_desc.hdr_algo = TEST_CP_HDR_ALGO_VER;

    svc_res->svc[0].u.dst.sgl = dst_buflist;
    svc_res->svc[0].u.dst.sgl->count = 16;
    for (int i = 0; i < 16; i++) {
        svc_res->svc[0].u.dst.sgl->buffers[i].buf = (uint64_t) (output + (4096 * i));
        svc_res->svc[0].u.dst.sgl->buffers[i].len = 4096;
    }
 
    /* Setup encryption service */
    svc_req->svc[1].svc_type = PNSO_SVC_TYPE_ENCRYPT;
    svc_req->svc[1].u.crypto_desc.algo_type = PNSO_CRYPTO_TYPE_XTS;
    svc_req->svc[1].u.crypto_desc.key_desc_idx = 1;
    svc_req->svc[1].u.crypto_desc.iv_addr = (uint64_t) xts_iv;

    svc_res->svc[1].u.dst.sgl = NULL;

    /* Execute synchronously */
    rc = pnso_submit_request(svc_req, svc_res, nullptr, nullptr, nullptr, nullptr);
    EXPECT_EQ(rc, 0);
    EXPECT_EQ(svc_res->err, 0);

    /* Check compression+pad status */
    EXPECT_EQ(svc_res->svc[0].err, 0);
    EXPECT_EQ(svc_res->svc[0].svc_type, PNSO_SVC_TYPE_COMPRESS);
    EXPECT_GT(svc_res->svc[0].u.dst.data_len, 8);
    EXPECT_LT(svc_res->svc[0].u.dst.data_len, 4000);
    buf = &svc_res->svc[0].u.dst.sgl->buffers[0];
    EXPECT_EQ(buf->len, 4096);

    /* Check encryption status */
    EXPECT_EQ(svc_res->svc[1].err, 0);
    EXPECT_EQ(svc_res->svc[1].svc_type, PNSO_SVC_TYPE_ENCRYPT);
    EXPECT_EQ(svc_res->svc[1].u.dst.data_len, 4096);

    /* -------------- Test 4: Compression + Hash + Encryption, multiple blocks -------------- */

    /* Initialize request buffers */
    memset(src_buflist, 0, buflist_sz);
    memset(dst_buflist, 0, buflist_sz);

    svc_req->sgl = src_buflist;
    svc_req->sgl->count = 2;
    svc_req->sgl->buffers[0].buf = (uint64_t) g_data2;
    svc_req->sgl->buffers[0].len = 4096;
    svc_req->sgl->buffers[1].buf = (uint64_t) g_data2 + 4096;
    svc_req->sgl->buffers[1].len = sizeof(g_data2) - 4096;

    /* Setup 3 services */
    svc_req->num_services = 3;
    svc_res->num_services = 3;

    /* Setup compression service */
    svc_req->svc[0].svc_type = PNSO_SVC_TYPE_COMPRESS;
    svc_req->svc[0].u.cp_desc.algo_type = PNSO_COMPRESSION_TYPE_LZRW1A;
    svc_req->svc[0].u.cp_desc.flags = PNSO_CP_DFLAG_ZERO_PAD | PNSO_CP_DFLAG_INSERT_HEADER;
    svc_req->svc[0].u.cp_desc.threshold_len = sizeof(g_data2) - 8;
    svc_req->svc[0].u.cp_desc.hdr_fmt_idx = 1;
    svc_req->svc[0].u.cp_desc.hdr_algo = TEST_CP_HDR_ALGO_VER;

    svc_res->svc[0].u.dst.sgl = NULL;

    /* Setup hash service */
    svc_req->svc[1].svc_type = PNSO_SVC_TYPE_HASH;
    svc_req->svc[1].u.hash_desc.algo_type = PNSO_HASH_TYPE_SHA2_512;
    svc_res->svc[1].u.hash.num_tags = 16;
    svc_res->svc[1].u.hash.tags = hash_tags;

    /* Setup encryption service */
    svc_req->svc[2].svc_type = PNSO_SVC_TYPE_ENCRYPT;
    svc_req->svc[2].u.crypto_desc.algo_type = PNSO_CRYPTO_TYPE_XTS;
    svc_req->svc[2].u.crypto_desc.key_desc_idx = 1;
    svc_req->svc[2].u.crypto_desc.iv_addr = (uint64_t) xts_iv;

    svc_res->svc[2].u.dst.sgl = dst_buflist;
    svc_res->svc[2].u.dst.sgl->count = 16;
    for (int i = 0; i < 16; i++) {
        svc_res->svc[2].u.dst.sgl->buffers[i].buf = (uint64_t) (output + (4096 * i));
        svc_res->svc[2].u.dst.sgl->buffers[i].len = 4096;
    }

    /* Execute synchronously */
    rc = pnso_submit_request(svc_req, svc_res, nullptr, nullptr, nullptr, nullptr);
    EXPECT_EQ(rc, 0);
    EXPECT_EQ(svc_res->err, 0);

    /* Check compression+pad status */
    EXPECT_EQ(svc_res->svc[0].err, 0);
    EXPECT_EQ(svc_res->svc[0].svc_type, PNSO_SVC_TYPE_COMPRESS);
    EXPECT_GT(svc_res->svc[0].u.dst.data_len, 8);
    EXPECT_LT(svc_res->svc[0].u.dst.data_len, 4000);

    /* Check hash status */
    EXPECT_EQ(svc_res->svc[1].err, 0);
    EXPECT_EQ(svc_res->svc[1].svc_type, PNSO_SVC_TYPE_HASH);
    EXPECT_LE(svc_res->svc[1].u.hash.num_tags, 2);
    EXPECT_NE(svc_res->svc[1].u.hash.tags->hash[0], 0);

    /* Check encryption status */
    EXPECT_EQ(svc_res->svc[2].err, 0);
    EXPECT_EQ(svc_res->svc[2].svc_type, PNSO_SVC_TYPE_ENCRYPT);
    EXPECT_EQ(svc_res->svc[2].u.dst.data_len, 4096);
    buf = &svc_res->svc[2].u.dst.sgl->buffers[0];
    EXPECT_EQ(buf->len, 4096);

    /* -------------- Test 5: Decryption + Hash + Decompression, multiple blocks -------------- */

    /* Use previous test data as input to new test */
    memcpy(g_data2, (uint8_t*) buf->buf, 4096);

    /* Initialize request buffers */
    memset(src_buflist, 0, buflist_sz);
    memset(dst_buflist, 0, buflist_sz);

    svc_req->sgl = src_buflist;
    svc_req->sgl->count = 1;
    svc_req->sgl->buffers[0].buf = (uint64_t) g_data2;
    svc_req->sgl->buffers[0].len = 4096;

    /* Setup 3 services */
    svc_req->num_services = 3;
    svc_res->num_services = 3;

    /* Setup decryption service */
    svc_req->svc[0].svc_type = PNSO_SVC_TYPE_DECRYPT;
    svc_req->svc[0].u.crypto_desc.algo_type = PNSO_CRYPTO_TYPE_XTS;
    svc_req->svc[0].u.crypto_desc.key_desc_idx = 1;
    svc_req->svc[0].u.crypto_desc.iv_addr = (uint64_t) xts_iv;

    svc_res->svc[0].u.dst.sgl = NULL;

    /* Setup hash service */
    svc_req->svc[1].svc_type = PNSO_SVC_TYPE_HASH;
    svc_req->svc[1].u.hash_desc.algo_type = PNSO_HASH_TYPE_SHA2_512;
    svc_res->svc[1].u.hash.num_tags = 16;
    svc_res->svc[1].u.hash.tags = hash_tags;

    /* Setup decompression service */
    svc_req->svc[2].svc_type = PNSO_SVC_TYPE_DECOMPRESS;
    svc_req->svc[2].u.dc_desc.algo_type = PNSO_COMPRESSION_TYPE_LZRW1A;
    svc_req->svc[2].u.dc_desc.flags = PNSO_DC_DFLAG_HEADER_PRESENT;
    svc_req->svc[2].u.dc_desc.hdr_fmt_idx = 1;

    svc_res->svc[2].u.dst.sgl = dst_buflist;
    svc_res->svc[2].u.dst.sgl->count = 16;
    for (int i = 0; i < 16; i++) {
        svc_res->svc[2].u.dst.sgl->buffers[i].buf = (uint64_t) (output + (4096 * i));
        svc_res->svc[2].u.dst.sgl->buffers[i].len = 4096;
    }

    /* Execute synchronously */
    rc = pnso_submit_request(svc_req, svc_res, nullptr, nullptr, nullptr, nullptr);
    EXPECT_EQ(rc, 0);
    EXPECT_EQ(svc_res->err, 0);

    /* Check decryption status */
    EXPECT_EQ(svc_res->svc[0].err, 0);
    EXPECT_EQ(svc_res->svc[0].svc_type, PNSO_SVC_TYPE_DECRYPT);
    EXPECT_EQ(svc_res->svc[0].u.dst.data_len, 4096);

    /* Check hash status */
    EXPECT_EQ(svc_res->svc[1].err, 0);
    EXPECT_EQ(svc_res->svc[1].svc_type, PNSO_SVC_TYPE_HASH);
    EXPECT_LE(svc_res->svc[1].u.hash.num_tags, 2);
    EXPECT_NE(svc_res->svc[1].u.hash.tags->hash[0], 0);

    /* Check decompression status */
    EXPECT_EQ(svc_res->svc[2].err, 0);
    EXPECT_EQ(svc_res->svc[2].svc_type, PNSO_SVC_TYPE_DECOMPRESS);
    EXPECT_EQ(svc_res->svc[2].u.dst.data_len, sizeof(g_data2));
    EXPECT_EQ(svc_res->svc[2].u.dst.sgl->count, 16);
    EXPECT_EQ(svc_res->svc[2].u.dst.sgl->buffers[0].len, 4096);
    EXPECT_EQ(svc_res->svc[2].u.dst.sgl->buffers[1].len, 4096);
    EXPECT_EQ(memcmp((uint8_t*)svc_res->svc[2].u.dst.sgl->buffers[0].buf, g_fill_src, sizeof(g_fill_src)), 0);

    /* Restore original g_data2 for next test */
    fill_data(g_data2, sizeof(g_data2));


    /* Cleanup */
    pnso_sim_thread_finit();
    pnso_sim_finit();
}

static void completion_cb(void* cb_ctx, struct pnso_service_result *svc_res)
{
    int *cb_count = (int*) cb_ctx;
    (*cb_count)++;
}

TEST_F(pnso_sim_test, async_request) {
    int rc;
    int sleep_count = 0;
    int cb_count = 0;
    size_t alloc_sz;
    struct pnso_init_params init_params;
    struct pnso_service_request *svc_req;
    struct pnso_service_result *svc_res;
    struct pnso_buffer_list *src_buflist, *dst_buflist;
    uint32_t buflist_sz;
    struct pnso_flat_buffer *buf;
    struct pnso_hash_tag hash_tags[16];
    uint8_t output[16 * 4096];
    char xts_iv[16] = "";
    struct pnso_compression_header_format cp_hdr_fmt = { 3, {
        {PNSO_HDR_FIELD_TYPE_INDATA_CHKSUM, 0, 4, 0},
        {PNSO_HDR_FIELD_TYPE_OUTDATA_LENGTH, 4, 2, 0},
        {PNSO_HDR_FIELD_TYPE_ALGO, 6, 2, 0}
    } };

    memset(&init_params, 0, sizeof(init_params));
    memset(hash_tags, 0, sizeof(hash_tags));

    /* Initialize input */
    fill_data(g_data1, sizeof(g_data1));
    fill_data(g_data2, sizeof(g_data2));

    /* Initialize session */
    init_params.per_core_qdepth = 16;
    init_params.block_size = 4096;
    rc = pnso_init(&init_params);
    EXPECT_EQ(rc, 0);
    rc = pnso_sim_thread_init();
    EXPECT_EQ(rc, 0);

    /* Allocate request and response */
    alloc_sz = sizeof(struct pnso_service_request) + PNSO_SVC_TYPE_MAX*sizeof(struct pnso_service);
    svc_req = (struct pnso_service_request*) malloc(alloc_sz);
    EXPECT_NE(svc_req, nullptr);
    memset(svc_req, 0, alloc_sz);

    alloc_sz = sizeof(struct pnso_service_result) + PNSO_SVC_TYPE_MAX*sizeof(struct pnso_service_status);
    svc_res = (struct pnso_service_result*) malloc(alloc_sz);
    EXPECT_NE(svc_res, nullptr);
    memset(svc_res, 0, alloc_sz);

    /* Allocate buffer descriptors */
    buflist_sz = sizeof(struct pnso_buffer_list) + 16*sizeof(struct pnso_flat_buffer);
    src_buflist = (struct pnso_buffer_list*) malloc(buflist_sz);
    EXPECT_NE(src_buflist, nullptr);
    dst_buflist = (struct pnso_buffer_list*) malloc(buflist_sz);
    EXPECT_NE(dst_buflist, nullptr);

    /* Initialize key store */
    char *tmp_key = nullptr;
    uint32_t tmp_key_size = 0;
<<<<<<< HEAD
    char abcd[32] = "abcd";
    pnso_sim_key_store_init((uint8_t*)malloc(64*1024), 64*1024);
    pnso_set_key_desc_idx(abcd, abcd, 32, 1);
    pnso_sim_get_key_desc_idx((void**)&tmp_key, (void**)&tmp_key, &tmp_key_size, 1);
    EXPECT_EQ(tmp_key_size, 32);
    EXPECT_EQ(0, memcmp(tmp_key, "abcd", 4));

=======
    char key1[32] = "abcdefghijklmnopqrstuvwxyz78901";
    pnso_set_key_desc_idx(key1, key1, sizeof(key1), 1);
    sim_get_key_desc_idx((void**)&tmp_key, (void**)&tmp_key, &tmp_key_size, 1);
    EXPECT_EQ(tmp_key_size, sizeof(key1));
    EXPECT_EQ(0, memcmp(tmp_key, "abcd", 4));

    /* Initialize compression header format */
    rc = pnso_register_compression_header_format(&cp_hdr_fmt, 1);
    EXPECT_EQ(rc, 0);
    rc = pnso_add_compression_algo_mapping(PNSO_COMPRESSION_TYPE_LZRW1A, TEST_CP_HDR_ALGO_VER);
    EXPECT_EQ(rc, 0);


>>>>>>> 4cf12abc
    /* -------------- Async Test 1: Compression + Hash, single block -------------- */

    /* Initialize request buffers */
    memset(src_buflist, 0, buflist_sz);
    memset(dst_buflist, 0, buflist_sz);

    svc_req->sgl = src_buflist;
    svc_req->sgl->count = 1;
    svc_req->sgl->buffers[0].buf = (uint64_t) g_data1;
    svc_req->sgl->buffers[0].len = sizeof(g_data1);

    /* Setup 2 services */
    svc_req->num_services = 2;
    svc_res->num_services = 2;

    /* Setup compression service */
    svc_req->svc[0].svc_type = PNSO_SVC_TYPE_COMPRESS;
    svc_req->svc[0].u.cp_desc.algo_type = PNSO_COMPRESSION_TYPE_LZRW1A;
    svc_req->svc[0].u.cp_desc.flags = PNSO_CP_DFLAG_ZERO_PAD | PNSO_CP_DFLAG_INSERT_HEADER;
    svc_req->svc[0].u.cp_desc.threshold_len = sizeof(g_data1) - 8;
    svc_req->svc[0].u.cp_desc.hdr_fmt_idx = 1;
    svc_req->svc[0].u.cp_desc.hdr_algo = TEST_CP_HDR_ALGO_VER;

    svc_res->svc[0].u.dst.sgl = dst_buflist;
    svc_res->svc[0].u.dst.sgl->count = 16;
    for (int i = 0; i < 16; i++) {
        svc_res->svc[0].u.dst.sgl->buffers[i].buf = (uint64_t) (output + (4096 * i));
        svc_res->svc[0].u.dst.sgl->buffers[i].len = 4096;
    }

    /* Setup hash service */
    svc_req->svc[1].svc_type = PNSO_SVC_TYPE_HASH;
    svc_req->svc[1].u.hash_desc.algo_type = PNSO_HASH_TYPE_SHA2_512;
    svc_res->svc[1].u.hash.num_tags = 16;
    svc_res->svc[1].u.hash.tags = hash_tags;

    /* Submit async request */
    void* poll_ctx;
    pnso_poll_fn_t poller;
    cb_count = 0;
    rc = pnso_submit_request(svc_req, svc_res, completion_cb, &cb_count, &poller, &poll_ctx);
    EXPECT_EQ(rc, 0);

    /* TODO: add gtest for batching + async */

    /* Poll for completion */
    sleep_count = 0;
    while (EAGAIN == (rc = poller(poll_ctx))) {
        usleep(1);
        sleep_count++;
    }
    EXPECT_EQ(rc, 0);
    EXPECT_GE(sleep_count, 1);
    EXPECT_LT(sleep_count, 1000);

    /* Check that callback was called exactly once */
    EXPECT_EQ(cb_count, 1);

    /* Check compression+pad status */
    EXPECT_EQ(svc_res->svc[0].err, 0);
    EXPECT_EQ(svc_res->svc[0].svc_type, PNSO_SVC_TYPE_COMPRESS);
    EXPECT_GT(svc_res->svc[0].u.dst.data_len, 8);
    EXPECT_LT(svc_res->svc[0].u.dst.data_len, 4000);
    EXPECT_EQ(svc_res->svc[0].u.dst.sgl->count, 16);
    buf = &svc_res->svc[0].u.dst.sgl->buffers[0];
    EXPECT_EQ(buf->len, 4096);
    EXPECT_EQ(((uint8_t*)buf->buf)[4095], 0);

    /* Check hash status */
    EXPECT_EQ(svc_res->svc[1].err, 0);
    EXPECT_EQ(svc_res->svc[1].svc_type, PNSO_SVC_TYPE_HASH);
    EXPECT_EQ(svc_res->svc[1].u.hash.num_tags, 1);
    EXPECT_NE(svc_res->svc[1].u.hash.tags->hash[0], 0);


    /* -------- Async Test 2: Encryption (of compacted block) -------- */

    /* Initialize compacted block */
    wafl_packed_blk_t *wafl = (wafl_packed_blk_t*) g_data2;
    memset(wafl, 0, sizeof(*wafl));
    wafl->wpb_hdr.wpbh_magic = WAFL_WPBH_MAGIC;
    wafl->wpb_hdr.wpbh_version = WAFL_WPBH_VERSION;
    wafl->wpb_hdr.wpbh_num_objs = 4;
    uint16_t wafl_data_offset = 1024;
    for (uint16_t i = 0; i < wafl->wpb_hdr.wpbh_num_objs; i++) {
        wafl_packed_data_info_t *wafl_data = &wafl->wpb_data_info[i];
        memset(wafl_data, 0, sizeof(*wafl_data));
        wafl_data->wpd_vvbn = 0xabc0 | i;
        wafl_data->wpd_off = wafl_data_offset + (i * 512);
        wafl_data->wpd_len = 512;
    }

    /* Initialize request buffers */
    memset(src_buflist, 0, buflist_sz);
    memset(dst_buflist, 0, buflist_sz);

    svc_req->sgl = src_buflist;
    svc_req->sgl->count = 1;
    svc_req->sgl->buffers[0].buf = (uint64_t) wafl;
    svc_req->sgl->buffers[0].len = 4096;

    /* Setup 1 services */
    svc_req->num_services = 1;
    svc_res->num_services = 1;

    /* Setup encryption service */
    svc_req->svc[0].svc_type = PNSO_SVC_TYPE_ENCRYPT;
    svc_req->svc[0].u.crypto_desc.algo_type = PNSO_CRYPTO_TYPE_XTS;
    svc_req->svc[0].u.crypto_desc.key_desc_idx = 1;
    svc_req->svc[0].u.crypto_desc.iv_addr = (uint64_t) xts_iv;

    svc_res->svc[0].u.dst.sgl = dst_buflist;
    svc_res->svc[0].u.dst.sgl->count = 16;
    for (int i = 0; i < 16; i++) {
        svc_res->svc[0].u.dst.sgl->buffers[i].buf = (uint64_t) (output + (4096 * i));
        svc_res->svc[0].u.dst.sgl->buffers[i].len = 4096;
    }
 
    /* Submit async request */
    cb_count = 0;
    rc = pnso_submit_request(svc_req, svc_res, completion_cb, &cb_count, &poller, &poll_ctx);
    EXPECT_EQ(rc, 0);

    /* Poll for completion */
    sleep_count = 0;
    while (EAGAIN == (rc = poller(poll_ctx))) {
        usleep(1);
        sleep_count++;
    }
    EXPECT_EQ(rc, 0);
    EXPECT_GT(sleep_count, 0);
    EXPECT_LT(sleep_count, 1000);

    /* Check that callback was called exactly once */
    EXPECT_EQ(cb_count, 1);

    /* Check encryption status */
    EXPECT_EQ(svc_res->svc[0].err, 0);
    EXPECT_EQ(svc_res->svc[0].svc_type, PNSO_SVC_TYPE_ENCRYPT);
    EXPECT_EQ(svc_res->svc[0].u.dst.data_len, 4096);
    EXPECT_EQ(svc_res->svc[0].u.dst.sgl->count, 16);
    EXPECT_EQ(svc_res->svc[0].u.dst.sgl->buffers[0].len, 4096);


    /* -------- Async Test 3: Decryption + decompaction -------- */

    /* Initialize request buffers, using previous output */
    memcpy(g_data2, output, 4096);
    memset(src_buflist, 0, buflist_sz);
    memset(dst_buflist, 0, buflist_sz);

    svc_req->sgl = src_buflist;
    svc_req->sgl->count = 1;
    svc_req->sgl->buffers[0].buf = (uint64_t) g_data2;
    svc_req->sgl->buffers[0].len = 4096;
 
    /* Setup 2 services */
    svc_req->num_services = 2;
    svc_res->num_services = 2;

    /* Setup decryption service */
    svc_req->svc[0].svc_type = PNSO_SVC_TYPE_DECRYPT;
    svc_req->svc[0].u.crypto_desc.algo_type = PNSO_CRYPTO_TYPE_XTS;
    svc_req->svc[0].u.crypto_desc.key_desc_idx = 1;
    svc_req->svc[0].u.crypto_desc.iv_addr = (uint64_t) xts_iv;

    svc_res->svc[0].u.dst.sgl = NULL;

    /* Setup decompaction service */
    svc_req->svc[1].svc_type = PNSO_SVC_TYPE_DECOMPACT;
    svc_req->svc[1].u.decompact_desc.vvbn = 0xabc2;
    /*svc_req->svc[1].u.decompact_desc.is_uncompressed = 1;*/

    svc_res->svc[1].u.dst.sgl = dst_buflist;
    svc_res->svc[1].u.dst.sgl->count = 16;
    for (int i = 0; i < 16; i++) {
        svc_res->svc[1].u.dst.sgl->buffers[i].buf =
		(uint64_t) (output + (4096 * i));
        svc_res->svc[1].u.dst.sgl->buffers[i].len = 4096;
    }

    /* Submit async request */
    cb_count = 0;
    rc = pnso_submit_request(svc_req, svc_res,
		    completion_cb, &cb_count, &poller, &poll_ctx);
    EXPECT_EQ(rc, 0);

    /* Poll for completion */
    sleep_count = 0;
    while (EAGAIN == (rc = poller(poll_ctx))) {
        usleep(1);
        sleep_count++;
    }
    EXPECT_EQ(rc, 0);
    EXPECT_GT(sleep_count, 0);
    EXPECT_LT(sleep_count, 1000);

    /* Check that callback was called exactly once */
    EXPECT_EQ(cb_count, 1);

    /* Check decryption status */
    EXPECT_EQ(svc_res->svc[0].err, 0);
    EXPECT_EQ(svc_res->svc[0].svc_type, PNSO_SVC_TYPE_DECRYPT);
    EXPECT_EQ(svc_res->svc[0].u.dst.data_len, 4096);

    /* Check decompaction status */
    EXPECT_EQ(svc_res->svc[1].err, 0);
    EXPECT_EQ(svc_res->svc[1].svc_type, PNSO_SVC_TYPE_DECOMPACT);
    EXPECT_EQ(svc_res->svc[1].u.dst.data_len, 512);
    EXPECT_EQ(svc_res->svc[1].u.dst.sgl->count, 16);
    EXPECT_EQ(svc_res->svc[1].u.dst.sgl->buffers[0].len, 4096);


    /* ---- Cleanup ----- */
    pnso_sim_thread_finit();
    pnso_sim_finit();
}


int main(int argc, char **argv) {
    ::testing::InitGoogleTest(&argc, argv);
    return RUN_ALL_TESTS();
}<|MERGE_RESOLUTION|>--- conflicted
+++ resolved
@@ -85,18 +85,10 @@
     /* Initialize key store */
     char *tmp_key = nullptr;
     uint32_t tmp_key_size = 0;
-<<<<<<< HEAD
-    char abcd[32] = "abcd";
-    pnso_sim_key_store_init((uint8_t*)malloc(64*1024), 64*1024);
-    pnso_set_key_desc_idx(abcd, abcd, 32, 1);
-    pnso_sim_get_key_desc_idx((void**)&tmp_key, (void**)&tmp_key, &tmp_key_size, 1);
-    EXPECT_EQ(tmp_key_size, 32);
-=======
     char key1[32] = "abcdefghijklmnopqrstuvwxyz78901";
     pnso_set_key_desc_idx(key1, key1, sizeof(key1), 1);
     sim_get_key_desc_idx((void**)&tmp_key, (void**)&tmp_key, &tmp_key_size, 1);
     EXPECT_EQ(tmp_key_size, sizeof(key1));
->>>>>>> 4cf12abc
     EXPECT_EQ(0, memcmp(tmp_key, "abcd", 4));
 
     /* Initialize compression header format */
@@ -499,15 +491,6 @@
     /* Initialize key store */
     char *tmp_key = nullptr;
     uint32_t tmp_key_size = 0;
-<<<<<<< HEAD
-    char abcd[32] = "abcd";
-    pnso_sim_key_store_init((uint8_t*)malloc(64*1024), 64*1024);
-    pnso_set_key_desc_idx(abcd, abcd, 32, 1);
-    pnso_sim_get_key_desc_idx((void**)&tmp_key, (void**)&tmp_key, &tmp_key_size, 1);
-    EXPECT_EQ(tmp_key_size, 32);
-    EXPECT_EQ(0, memcmp(tmp_key, "abcd", 4));
-
-=======
     char key1[32] = "abcdefghijklmnopqrstuvwxyz78901";
     pnso_set_key_desc_idx(key1, key1, sizeof(key1), 1);
     sim_get_key_desc_idx((void**)&tmp_key, (void**)&tmp_key, &tmp_key_size, 1);
@@ -521,7 +504,6 @@
     EXPECT_EQ(rc, 0);
 
 
->>>>>>> 4cf12abc
     /* -------------- Async Test 1: Compression + Hash, single block -------------- */
 
     /* Initialize request buffers */
