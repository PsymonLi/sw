package(default_visibility = ["//visibility:public"])

licenses(["notice"])  # MIT license

cc_library(
    name = "pnso_sim",
    srcs = glob(["src/sim/*.h"]) +
        glob(["src/sim/*.c"]),
    includes = [
        "include",
        "src/sim",
        "src/osal",
        "third-party/freebsd-crypto/src"
    ],
    #deps = [ "//nic:openssl-native" ],
    deps = [
        "osal",
        "//storage/offload/third-party:sim_crypto"
    ],
    copts = [
        "-xc"
    ],
    hdrs = glob(["src/osal/osal*.h"]) +
        glob(["include/pnso*.h"]),
    alwayslink = 1
)

cc_library(
    name = "pnso_test_sim",
    srcs = [
        "src/test/pnso_test.h",
        "src/test/pnso_test_parse.h",
        "src/test/pnso_test_parse.c",
        "src/test/pnso_test_file.c",
        "src/test/pnso_test.c"
    ],
    includes = [
        "include",
        "src/osal"
    ],
    deps = [
        "//storage/offload/third-party:yaml",
        "pnso_sim",
        "osal",
    ],
    copts = [
        "-xc",
	"-DPNSO_SIM"
    ],
    #linkopts = [ "-lyaml" ],
    alwayslink = 1,
    linkstatic = 1,
)

cc_binary(
    name = "pnso_test_main",
    srcs = [ "src/test/pnso_test_main.c" ],
    includes = [
        "src/test"
    ],
    deps = [
        "//storage/offload:pnso_test_sim",
    ],
    copts = [
        "-xc"
    ],
    linkopts = [ "-lpthread", "-lrt", "-ldl", "-lnuma", "-luuid" ],
)

cc_library(
    name = "spdk",
    deps = ["//storage/offload/third-party:spdk"],
)

cc_binary(
    name = "pnso_offloader",
    srcs = [
	"src/linux/uspace/offloader.c",
	"src/linux/uspace/offloader.h",
	"src/linux/uspace/io_initiator.c",
	"src/linux/uspace/eff.c",
	"src/linux/uspace/xor.c",
	"src/linux/uspace/read.c",
	],
    deps = [
	"//storage/offload:spdk",
	"pnso_sim",
	"osal",
	],
    copts = [ "-g" ],
    linkopts = [ "-lpthread", "-lrt", "-ldl", "-lnuma", "-luuid"],
)

#This is the default
config_setting(
    name = "user_sim",
    values = { "define": "mode=user_sim" }	
)

config_setting(
    name = "user_dol",
    values = { "define": "mode=user_dol" }	
)

config_setting(
    name = "kernel_sim",
    values = { "define": "mode=kernel_sim" }	
)

cc_library(
    name = "osal",
    srcs = glob(["src/osal/*.c"]) + 
<<<<<<< HEAD
#need to delete below lines once pnso_sim_uspace.c is moved out of osal
           glob(["src/sim/*.h"]) + 
           glob(["include/*.h"]) + 
#need to delete above lines once pnso_sim_uspace.c is moved out of osal
=======
>>>>>>> e78c8b3e
	   select({
		"//conditions:default": 
			glob(["src/osal/linux/uspace/*.c"]) +
			glob(["src/osal/linux/uspace/*.h"]) +
			glob(["src/osal/linux/uspace/sim/*.c"]) + 
			glob(["src/osal/linux/uspace/sim/*.h"]),
		":user_dol" : [
		],
	   }),
    includes = [
        "include",
        "src/sim",
        "src/osal"
    ],
    copts = [
        "-xc"
    ],
    hdrs = glob(["src/osal/*.h"]),
)

cc_binary(
    name = "osal_test",
    srcs = glob(["src/osal/test/*.h"]) +
           glob(["src/osal/test/*.c"]), 
    includes = [
        "include",
        "src/sim",
        "src/osal"
    ],
    deps = [
	"pnso_sim",
	"osal",
	],
    copts = [ "-g" ],
    linkopts = [ "-lpthread"],
)<|MERGE_RESOLUTION|>--- conflicted
+++ resolved
@@ -110,13 +110,6 @@
 cc_library(
     name = "osal",
     srcs = glob(["src/osal/*.c"]) + 
-<<<<<<< HEAD
-#need to delete below lines once pnso_sim_uspace.c is moved out of osal
-           glob(["src/sim/*.h"]) + 
-           glob(["include/*.h"]) + 
-#need to delete above lines once pnso_sim_uspace.c is moved out of osal
-=======
->>>>>>> e78c8b3e
 	   select({
 		"//conditions:default": 
 			glob(["src/osal/linux/uspace/*.c"]) +
